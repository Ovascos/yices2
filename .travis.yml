language: c

dist: xenial

compiler:
  - gcc
  - clang

sudo: required

env:
  matrix:
<<<<<<< HEAD
    - BUILD_TYPE=debug 
      ENABLE_COVERAGE=OFF
    - BUILD_TYPE=release
      ENABLE_COVERAGE=OFF
    - BUILD_TYPE=gcov
      ENABLE_COVERAGE=ON
      
dist: trusty
=======
    - BUILD_TYPE=debug
      ENABLE_COVERAGE=OFF
      CONFIGURE_FLAGS="--enable-mcsat"
    - BUILD_TYPE=debug
      ENABLE_COVERAGE=OFF
      CONFIGURE_FLAGS="--enable-thread-safety"
    - BUILD_TYPE=release
      ENABLE_COVERAGE=OFF
      CONFIGURE_FLAGS="--enable-mcsat"
    - BUILD_TYPE=release
      ENABLE_COVERAGE=OFF
      CONFIGURE_FLAGS="--enable-thread-safety"
    - BUILD_TYPE=gcov
      ENABLE_COVERAGE=ON
      CONFIGURE_FLAGS="--enable-mcsat"
>>>>>>> c2549741

# command to install dependencies
install:
  - sudo apt-get update
  - sudo apt-get install -y libgmp-dev gperf
  - sudo apt-get install -y python-pip
  - sudo apt-get install -y lcov
  - gem install coveralls-lcov

#tests
script:
  - ./.travis/build.sh

after_success:
  - if [[ $ENABLE_COVERAGE == ON ]]; then
      lcov --directory build --base-directory src --capture --output-file coverage.info;
      coveralls-lcov coverage.info;
    fi<|MERGE_RESOLUTION|>--- conflicted
+++ resolved
@@ -10,16 +10,6 @@
 
 env:
   matrix:
-<<<<<<< HEAD
-    - BUILD_TYPE=debug 
-      ENABLE_COVERAGE=OFF
-    - BUILD_TYPE=release
-      ENABLE_COVERAGE=OFF
-    - BUILD_TYPE=gcov
-      ENABLE_COVERAGE=ON
-      
-dist: trusty
-=======
     - BUILD_TYPE=debug
       ENABLE_COVERAGE=OFF
       CONFIGURE_FLAGS="--enable-mcsat"
@@ -35,7 +25,6 @@
     - BUILD_TYPE=gcov
       ENABLE_COVERAGE=ON
       CONFIGURE_FLAGS="--enable-mcsat"
->>>>>>> c2549741
 
 # command to install dependencies
 install:
