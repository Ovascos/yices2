--- conflicted
+++ resolved
@@ -88,15 +88,9 @@
 srcsubdirs = \
     io terms utils solvers solvers/floyd_warshall solvers/funs \
     solvers/bv solvers/egraph solvers/cdcl solvers/simplex \
-<<<<<<< HEAD
-    parser_utils model scratch api frontend frontend/smt1 \
-    frontend/yices frontend/smt2 context exists_forall \
-    mcsat mcsat/eq mcsat/uf mcsat/bool mcsat/ite mcsat/nra mcsat/bv mcsat/utils
-=======
     parser_utils model scratch api frontend frontend/common \
     frontend/smt1 frontend/yices frontend/smt2 context exists_forall \
-    mcsat mcsat/uf mcsat/bool mcsat/ite mcsat/nra mcsat/utils \
->>>>>>> 35e39612
+    mcsat mcsat/eq mcsat/uf mcsat/bool mcsat/ite mcsat/nra mcsat/bv mcsat/utils
 
 testdir = tests/unit
 regressdir = tests/regress
