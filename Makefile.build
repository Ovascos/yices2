# -*-makefile-gmake-*- (emacs mode)
#########################################################################
#
#  This file is part of the Yices SMT Solver.
#  Copyright (C) 2017 SRI International.
#
#  Yices is free software: you can redistribute it and/or modify
#  it under the terms of the GNU General Public License as published by
#  the Free Software Foundation, either version 3 of the License, or
#  (at your option) any later version.
#
#  Yices is distributed in the hope that it will be useful,
#  but WITHOUT ANY WARRANTY; without even the implied warranty of
#  MERCHANTABILITY or FITNESS FOR A PARTICULAR PURPOSE.  See the
#  GNU General Public License for more details.
#
#  You should have received a copy of the GNU General Public License
#  along with Yices.  If not, see <http://www.gnu.org/licenses/>.
#
#########################################################################


#
# Build Makefile
#
# Must be invoked with the following variables set
#
#   YICES_TOP_DIR = top-level directory of Yices
#   YICES_MODE = build mode
#   YICES_MAKE_INCLUDE = configuration file to include
#   YICES_VERSION = full version
#   MAJOR = major version number
#   MINOR = minor version number
#   PATCH_LEVEL = patch level
#   ARCH = architecture (e.g, i686-pc-linux-gnu)
#   POSIXOS = OS (e.g., linux)
#
# Config variables are imported by including the file
#   $(YICES_TOP_DIR)/$(YICES_MAKE_INCLUDE)
#
# This file is constructed by running configure on the
# host and it defines the compilation tools and flags
# and the GMP libraries to use.
#

SHELL=/bin/sh

ifeq (,$(YICES_TOP_DIR))
 $(error "YICES_TOP_DIR is undefined")
endif

ifeq (,$(YICES_MAKE_INCLUDE))
 $(error "YICES_MAKE_INCLUDE is undefined")
endif

include $(YICES_TOP_DIR)/$(YICES_MAKE_INCLUDE)

#
# ldconfig is used by the install rules.
# We don't check for ldconfig in configure.ac (since that doesn't
# make much sense). We use /sbin/ldconfig as default here. If that's
# wrong, change it on the command line:
#
#   make install LDCONFIG=...
#
LDCONFIG=/sbin/ldconfig

#
# Script/command to build a README file from a template
#
arm_android=$(findstring arm-linux-android,$(ARCH))
ifeq ($(arm_android),arm-linux-android)
MKREADME=./utils/mkreadme-android
else
MKREADME=./utils/mkreadme
endif

#
# Template + script to construct yices_version.c
#
template=./src/api/yices_version_template.txt
MKVERSION=./utils/make_source_version

#
# Source directories
#
srcdir = src
srcsubdirs = mt io terms utils solvers solvers/floyd_warshall \
    solvers/funs solvers/bv solvers/egraph solvers/cdcl solvers/simplex solvers/quant \
    parser_utils model api frontend frontend/common \
    frontend/smt1 frontend/yices frontend/smt2 context exists_forall \
    mcsat mcsat/eq mcsat/weq mcsat/uf mcsat/bool mcsat/ite mcsat/nra mcsat/ff mcsat/bv \
    mcsat/bv/explain mcsat/utils

testdir = tests/unit
regressdir = tests/regress
<<<<<<< HEAD
regressdirmcsat = mcsat
=======
regressdir_mcsat = tests/regress/mcsat
>>>>>>> 553897f5
apitestdir = tests/api

#
# Build directory: for this architecture and mode
#
build_dir = build/$(ARCH)-$(YICES_MODE)

#
# Build subdirectories: we build two versions of Yices.  One is
# compiled and statically linked with GMP. The other one does not
# include GMP so it requires GMP as a dynamic library at runtime.
#
# build/obj: object files (for version without GMP included)
# build/lib: libraries (GMP not included)
# build/bin: binaries (GMP not included)
#
# build/static_obj: object files (for version statically linked with GMP)
# build/static_lib: libraries (GMP included)
# build/static_bin: binaries linked statically with GMP (and other libraries if possible)
#
# build/static_dll_obj: for mingw and cygwin objectfiles to construct the static
# variant of cygyices.dll or libyices.dll
#
dyn_objdir := $(build_dir)/obj
dyn_libdir := $(build_dir)/lib
dyn_bindir := $(build_dir)/bin

static_objdir := $(build_dir)/static_obj
static_libdir := $(build_dir)/static_lib
static_bindir := $(build_dir)/static_bin

static_dll_objdir := $(build_dir)/static_dll_obj

dyn_objsubdirs := $(srcsubdirs:%=$(dyn_objdir)/%)
static_objsubdirs := $(srcsubdirs:%=$(static_objdir)/%)
static_dll_objsubdirs := $(srcsubdirs:%=$(static_dll_objdir)/%)

#
# Binary distributions:
#
# build_dir/dist: binaries + libraries with distribution not linked with GMP
# build_dir/static_dist: includes GMP (statically linked)
#
dist_dir = $(build_dir)/dist
static_dist_dir = $(build_dir)/static_dist


#
# Directories and temporary file to build tarfiles
# - we do this in two steps: the includes, binaries, and library files
#   to be distributed are constructed by invoking make -C src
#   and copied into $(dist_dir)
#   (what's required is defined in src/Makefile and may depend
#    on the OS + compilation mode).
# - the full tar file is built from $(dist_dir) + the generic files
#   that are independent of OS and compilation modes
# - the name of the tar file depends on ARCH + MODE
#
# All tarfiles are stored in ./distributions
#
distributions = ./distributions
bindist_dir = yices-$(YICES_VERSION)

ifeq ($(YICES_MODE),debug)
  bindist_tarfile = $(bindist_dir)-$(ARCH)-dbg.tar.gz
  static_bindist_tarfile = $(bindist_dir)-$(ARCH)-static-gmp-dbg.tar.gz
else
  bindist_tarfile = $(bindist_dir)-$(ARCH).tar.gz
  static_bindist_tarfile = $(bindist_dir)-$(ARCH)-static-gmp.tar.gz
endif



#
# Build subdirectories if they are missing
#
$(build_dir):
	$(MKDIR_P) $(build_dir)

$(dyn_objdir):
	$(MKDIR_P) $(dyn_objdir)

$(dyn_objsubdirs):
	$(MKDIR_P) $@

$(dyn_libdir):
	$(MKDIR_P) $(dyn_libdir)

$(dyn_bindir):
	$(MKDIR_P) $(dyn_bindir)

$(static_objdir):
	$(MKDIR_P) $(static_objdir)

$(static_objsubdirs):
	$(MKDIR_P) $@

$(static_dll_objdir):
	$(MKDIR_P) $(static_dll_objdir)

$(static_dll_objsubdirs):
	$(MKDIR_P) $@

$(static_libdir):
	$(MKDIR_P) $(static_libdir)

$(static_bindir):
	$(MKDIR_P) $(static_bindir)

$(distdir):
	$(MKDIR_P) $(distdir)

$(static_distdir):
	$(MKDIR_P) $(static_distdir)


build_subdirs: $(build_dir) $(dyn_objsubdirs) $(dyn_libdir) $(dyn_bindir)

static_build_subdirs-mingw static_build_subdirs-cygwin: $(static_dll_objsubdirs)

static_build_subdirs-darwin static_build_subdirs-linux static_build_subdirs-unix static_build_subdirs-freebsd static_build_subdirs-netbsd:

static_build_subdirs: $(build_dir) $(static_objsubdirs) $(static_libdir) $(static_bindir) \
	static_build_subdirs-$(POSIXOS)

.PHONY: build_subdirs static_build_subdirs static_build_subdirs-darwin static-build_subdirs-cygwin \
	static_build_subdirs-mingw static_build_subdirs-linux static_build_subdirs-unix \
	static_build_subdirs-freebsd static_build_subdirs-netbsd

#
# Compilation
#
all: obj static-obj lib static-lib bin static-bin

obj: build_subdirs version
	@ echo "=== Building objects ==="
	@ $(MAKE) -C $(srcdir) BUILD=../$(build_dir) obj

static-obj: static_build_subdirs version
	@ echo "=== Building static objects ==="
	@ $(MAKE) -C $(srcdir) BUILD=../$(build_dir) static-obj

lib: build_subdirs version
	@ echo "=== Building libraries ==="
	@ $(MAKE) -C $(srcdir) BUILD=../$(build_dir) lib

static-lib: static_build_subdirs build_subdirs version
	@ echo "=== Building libraries with GMP ==="
	@ $(MAKE) -C $(srcdir) BUILD=../$(build_dir) static-lib

bin: build_subdirs version
	@ echo "=== Building binaries ==="
	@ $(MAKE) -C $(srcdir) BUILD=../$(build_dir) bin

static-bin: static_build_subdirs version
	@ echo "=== Building static binaries ==="
	@ $(MAKE) -C $(srcdir) BUILD=../$(build_dir) static-bin


#
# Force a new 'yices_version.c' to be generated.
# Compilation date and mode, git revision, and version numbers
# are copied into yices_version.c.
#
version:
	$(MKVERSION) $(template) src/api/yices_$(YICES_MODE)_version.c $(YICES_VERSION) $(YICES_MODE) $(ARCH)

.PHONY: version



#
# Tests: all use libyices.a in lib
# Static tests: use libyices.a in static-lib
# Don't regenerate the version file
#
test: build_subdirs version
	@ echo "=== Building libraries ==="
	@ $(MAKE) -C $(srcdir) BUILD=../$(build_dir) lib
	@ echo "=== Building tests ==="
	@ $(MAKE) -C $(testdir) BUILD=../../$(build_dir) all

static-test: static_build_subdirs version
	@ echo "=== Building libraries with GMP ==="
	@ $(MAKE) -C $(srcdir) BUILD=../$(build_dir) static-lib
	@ echo "=== Building tests ==="
	@ $(MAKE) -C $(testdir) BUILD=../../$(build_dir) all-static

#
# API tests: link with libyices.a like tests
#
check-api: build_subdirs version
	@ echo "=== Building libraries ==="
	@ $(MAKE) -C $(srcdir) BUILD=../$(build_dir) lib
	@ echo "=== Building tests ==="
	@ $(MAKE) -C $(apitestdir) BUILD=../../$(build_dir) all

static-check-api: static_build_subdirs version
	@ echo "=== Building libraries with GMP ==="
	@ $(MAKE) -C $(srcdir) BUILD=../$(build_dir) static-lib
	@ echo "=== Building tests ==="
	@ $(MAKE) -C $(apitestdir) BUILD=../../$(build_dir) all-static


#
# Regressions
#
check: regress
<<<<<<< HEAD
check-mcsat: regress-mcsat
=======
mcsat-check: mcsat-regress
>>>>>>> 553897f5
static-check: static-regress
static-check-mcsat: static-regress-mcsat

regress: build_subdirs version
	@ echo "=== Building binaries ==="
	@ $(MAKE) -C $(srcdir) BUILD=../$(build_dir) bin
	@ echo "=== Running regressions ==="
	+@ $(regressdir)/check.sh $(regressdir) $(build_dir)/bin


mcsat-regress: build_subdirs version
	@ echo "=== Building binaries ==="
	@ $(MAKE) -C $(srcdir) BUILD=../$(build_dir) bin
	@ echo "=== Running regressions ==="
	+@ $(regressdir)/check.sh $(regressdir_mcsat) $(build_dir)/bin

regress-mcsat: build_subdirs version
	@ echo "=== Building binaries ==="
	@ $(MAKE) -C $(srcdir) BUILD=../$(build_dir) bin
	@ echo "=== Running regressions ==="
	@ $(regressdir)/check.sh $(regressdir)/$(regressdirmcsat) $(build_dir)/bin

static-regress: static_build_subdirs version
	@ echo "=== Building binaries ==="
	@ $(MAKE) -C $(srcdir) BUILD=../$(build_dir) static-bin
	@ echo "=== Running regressions ==="
	+@ $(regressdir)/check.sh $(regressdir) $(build_dir)/static_bin


static-mcsat-regress: static_build_subdirs version
	@ echo "=== Building binaries ==="
	@ $(MAKE) -C $(srcdir) BUILD=../$(build_dir) static-bin
	@ echo "=== Running regressions ==="
	+@ $(regressdir)/check.sh $(regressdir_mcsat) $(build_dir)/static_bin

static-regress-mcsat: static_build_subdirs version
	@ echo "=== Building binaries ==="
	@ $(MAKE) -C $(srcdir) BUILD=../$(build_dir) static-bin
	@ echo "=== Running regressions ==="
	@ $(regressdir)/check.sh $(regressdir)/$(regressdirmcsat) $(build_dir)/static_bin

.PHONY: all obj static-obj lib static-lib bin static-bin test static-test \
    regress static-regress check static-check check-api static-check-api


#
# Documentation: for now we just build manual.pdf
# this assumes latexmk is available
#
doc:
	@ echo "=== Building the documentation ==="
	@ (cd doc/manual ; \
          (latexmk -pdf manual || \
            (echo "===================================="; \
             echo "  WARNING: can't run latexmk"; \
             echo "   manual.pdf may be out-of-date"; \
             echo "===================================="; )))


documentation manual: doc

.PHONY: doc documentation manual


#
# Binary distribution:
#
# On mingw, there's a manual step involved. So build the
# distribution as follows:
# 1) make dist (or make static-dist)
# 2) from a Visual Studio console,
#    go to ./build/i686-pc-mingw32-release/dist/lib
#    then type 'lib /machine:x86 /def:libyices.def
# 3) clean up: remove libyices.def and libyices.exp
#    from ./build/i686-pc-mingw32-release/dist/lib
# 4) make tarfile (or make static-tarfile)
#
# On other platforms: make binary-distribution or make
# static-distribution should work.
#
# On MacOS X, the tar command adds files of the form ._xxxx to store
# metadata/extended file attributes. This gets ugly if we untar on
# some other platform. To prevent generation of these ._xxxx files, it
# is enough to set the environment variable COPYFILE_DISABLE to 1. We
# do this systematically (even on other systems). Hopefully,
# COPYFILE_DISABLE should not matter on other systems than MacOS X.
#
# We use a shell script ./util/mkreadme to make sure
# the README file in the tarfile is up to date (probably
# not foolproof)
#
$(distributions):
	$(MKDIR_P) $(distributions)

$(dist_dir):
	$(MKDIR_P) $(dist_dir)

$(static_dist_dir):
	$(MKDIR_P) $(static_dist_dir)

binary-distribution: dist tarfile

static-distribution: static-dist static-tarfile

dist: build_subdirs version $(dist_dir)
	@ echo "=== Preparing binary distribution ==="
	@ $(MAKE) -C $(srcdir) BUILD=../$(build_dir) dist

static-dist: static_build_subdirs build_subdirs version $(static_dist_dir)
	@ echo "=== Preparing static binary distribution ==="
	@ $(MAKE) -C $(srcdir) BUILD=../$(build_dir) static-dist


tarfile: $(distributions) doc
	@ echo "=== Building $(bindist_tarfile) ==="
	rm -f -r $(bindist_dir)
	$(MKDIR_P) $(bindist_dir)
	cp -r $(dist_dir)/* $(bindist_dir)
	cp etc/NOTICES $(bindist_dir)
	cp LICENSE.txt $(bindist_dir)/LICENSE
	$(MKREADME) $(dist_dir) etc/README.$(POSIXOS) > $(bindist_dir)/README
	if test -f etc/install-yices.$(POSIXOS) ; then \
	  cp etc/install-yices.$(POSIXOS) $(bindist_dir)/install-yices ; \
	  chmod ug+x $(bindist_dir)/install-yices ; \
	fi
	$(MKDIR_P) $(bindist_dir)/etc
	cp etc/pstdint.h $(bindist_dir)/etc
	$(MKDIR_P) $(bindist_dir)/examples
	for file in `ls examples | $(EGREP) '\.ys$$|\.smt$$|\.c$$|\.smt2$$|\.cpp$$' ` ; do \
	  cp examples/$$file $(bindist_dir)/examples ; \
	done || true
	$(MKDIR_P) $(bindist_dir)/doc
	cp doc/YICES-LANGUAGE $(bindist_dir)/doc
	cp doc/manual/manual.pdf $(bindist_dir)/doc
	chmod -R og+rX $(bindist_dir)
	COPYFILE_DISABLE=1 tar -czf $(distributions)/$(bindist_tarfile) $(bindist_dir)
	chmod -R og+rX $(distributions)
	rm -f -r $(bindist_dir)

static-tarfile: $(distributions) doc
	@ echo "=== Building $(static_bindist_tarfile) ==="
	rm -f -r $(bindist_dir)
	$(MKDIR_P) $(bindist_dir)
	cp -r $(static_dist_dir)/* $(bindist_dir)
	cp etc/NOTICES $(bindist_dir)
	cp LICENSE.txt $(bindist_dir)/LICENSE
	$(MKREADME) $(static_dist_dir) etc/README.static.$(POSIXOS) > $(bindist_dir)/README
	if test -f etc/install-yices.$(POSIXOS) ; then \
	  cp etc/install-yices.$(POSIXOS) $(bindist_dir)/install-yices ; \
	  chmod ug+x $(bindist_dir)/install-yices ; \
	fi
	$(MKDIR_P) $(bindist_dir)/etc
	cp etc/pstdint.h $(bindist_dir)/etc
	$(MKDIR_P) $(bindist_dir)/examples
	for file in `ls examples | $(EGREP) '\.ys$$|\.smt$$|\.c$$|\.smt2$$|\.cpp$$' ` ; do \
	  cp examples/$$file $(bindist_dir)/examples ; \
	done || true
	$(MKDIR_P) $(bindist_dir)/doc
	cp doc/YICES-LANGUAGE $(bindist_dir)/doc
	cp doc/manual/manual.pdf $(bindist_dir)/doc
	chmod -R og+rX $(bindist_dir)
	COPYFILE_DISABLE=1 tar -czf $(distributions)/$(static_bindist_tarfile) $(bindist_dir)
	chmod -R og+rX $(distributions)
	rm -f -r $(bindist_dir)


.PHONY: binary-distribution static-distribution dist static-dist \
	tarfile static-tarfile



#
# Install from the source.
#
# The target directories are determined by ./configure:
#   bindir = where to put binaries
#   libdir = where to put the libraries
#   includedir = where to put the include files
#
# We assume 'make binary-distribution' was done first,
# then we copy the $(dist_dir) content:
#   $(dist_dir)/bin     into $(bindir)
#   $(dist_dir)/lib     into $(libdir)
#   $(dist_dir)/include into $(includedir)
#
# Note: the default bindir, libdir, includedir are set by the
# configure script, and are imported from $(YICES_MAKE_INCLUDE).
# These defaults can be changed by using 'make install prefix=...'
#
# We also (try to) support the DESTDIR convention.
#
# The reason we don't want to force compilation in 'make install' is
# that we typically need to do 'sudo make install' but we don't want
# to compile with 'sudo make binary-distribution'.  That can easily
# fail if the source and build directory or file permissions are
# wrong, or lead to other problems.
#
install: install-$(POSIXOS)

install-default:
	$(MKDIR_P) $(DESTDIR)$(bindir)
	$(MKDIR_P) $(DESTDIR)$(libdir)
	$(MKDIR_P) $(DESTDIR)$(includedir)
	$(INSTALL) -m 664 $(dist_dir)/include/* $(DESTDIR)$(includedir)
	$(INSTALL) $(dist_dir)/bin/* $(DESTDIR)$(bindir)
	$(INSTALL) $(dist_dir)/lib/* $(DESTDIR)$(libdir)

install-darwin: install-default
	(cd $(DESTDIR)$(libdir) && $(LN_S) -f libyices.$(MAJOR).dylib libyices.dylib)

install-solaris: install-default
	$(LDCONFIG) -n $(DESTDIR)$(libdir) && (cd $(DESTDIR)$(libdir) && $(LN_S) -f libyices.so.$(YICES_VERSION) libyices.so)

# Avoid ldconfig as it's not present on musl. We create the following symlinks:
# - libyices.so.X.Y.Z -> libyices.so.X.Y
# - libyices.so.X.Y   -> libyices.so
install-linux install-unix: install-default
	(cd $(DESTDIR)$(libdir) && $(LN_S) -f libyices.so.$(YICES_VERSION) libyices.so.$(MAJOR).$(MINOR) && $(LN_S) -f libyices.so.$(MAJOR).$(MINOR) libyices.so)

# on FreeBSD: the library file is libyices.so.X.Y and ldconfig does not take -n
# TODO: fix this. We must also create a symbolic link: libyices.so.X in libdir
# the ldconfig manpage on FreeBSD says 'filenames must conform to the lib*.so.[0-9] pattern in order to
# be added to the hints file.' In other words, ldconfig on FreeBSD doesn't create the symbolic link,
# as on Linux.
install-freebsd: install-default
	(cd $(DESTDIR)$(libdir) && $(LN_S) -f libyices.so.$(MAJOR) libyices.so)

install-netbsd: install-default
	(cd $(DESTDIR)$(libdir) && $(LN_S) -f libyices.so.$(YICES_VERSION) libyices.so)

#
# cygwin and mingw install: copy the DLLs in $(bindir)
#
install-cygwin: $(build_dir) $(dist_dir)
	$(MKDIR_P) $(DESTDIR)$(bindir)
	$(MKDIR_P) $(DESTDIR)$(libdir)
	$(MKDIR_P) $(DESTDIR)$(includedir)
	$(INSTALL) -m 664 $(dist_dir)/include/* $(DESTDIR)$(includedir)
	$(INSTALL) $(dist_dir)/bin/* $(DESTDIR)$(bindir)
	$(INSTALL) $(dist_dir)/lib/*.a $(DESTDIR)$(libdir)

install-mingw: install-cygwin


.PHONY: install install-default install-darwin install-solaris \
	install-linux install-freebsd install-netbsd install-unix \
        install-cygwin install-mingw



#
# SOURCE DISTRIBUTION
#
srcdist_dir = yices-$(YICES_VERSION)
srcdist_tarfile= yices-$(YICES_VERSION)-src.tar.gz

#
# Build the source tar file
#
# NOTE: chmod -R .. may fail on some Solaris versions
# - a workaround is to use a GNU/fileutils version of chmod
#   instead of SUN's own version
# - on CSL ungoliant: make sure /csl/bin is in the path before /bin
#   and /usr/bin
#
# For tests: we copy all unit tests and the regression tests in
# arrays/bv/efsmt/mantis/wd.
#
source-distribution: $(distributions) doc
	@ echo "=== Building $(srcdist_tarfile) ==="
	rm -f -r $(srcdist_dir)
	$(MKDIR_P) $(srcdist_dir)
	cp install-sh config.guess configure configure.ac config.sub gmaketest $(srcdist_dir)
	cp Makefile Makefile.build make.include.in $(srcdist_dir)
	$(MKDIR_P) $(srcdist_dir)/autoconf
	cp autoconf/* $(srcdist_dir)/autoconf
	$(MKDIR_P) $(srcdist_dir)/configs
	$(MKDIR_P) $(srcdist_dir)/etc
	cp etc/README.source $(srcdist_dir)/README
	cp etc/NOTICES $(srcdist_dir)
	cp LICENSE.txt $(srcdist_dir)/LICENSE
	cp etc/* $(srcdist_dir)/etc
	$(MKDIR_P) $(srcdist_dir)/src
	rsync -R `find src/ -name "Makefile" -or -name "*.c" -or -name "*.h" -or -name "*.txt"` $(srcdist_dir)
	$(MKDIR_P) $(srcdist_dir)/doc
	$(MKDIR_P) $(srcdist_dir)/doc/manual
	cp doc/COMPILING doc/NOTES doc/YICES-LANGUAGE doc/GMP doc/manual/manual.pdf \
           $(srcdist_dir)/doc
	cp doc/manual/*.pdf doc/manual/*.tex doc/manual/*.bib \
           doc/manual/*.cls doc/manual/*.sty doc/manual/*.eps doc/manual/*.fig \
	   $(srcdist_dir)/doc/manual
	$(MKDIR_P) $(srcdist_dir)/utils
	cp utils/gmp-hack.h utils/mingw-build utils/setup-vs2010 utils/setup-vs2013 \
	   utils/yices_parser.txt utils/yices_input_tables.h \
	   utils/smt_parser.txt utils/smt_input_tables.h \
	   utils/smt2_parser.txt utils/smt2_input_tables.h \
	   utils/table_builder.c utils/truth_table_compiler.c \
	   utils/mkreadme utils/mkreadme-android utils/make_source_version \
	   utils/lib_name utils/gmp_version utils/yices_version \
           utils/remove_trailing_whitespaces \
           $(srcdist_dir)/utils
	$(MKDIR_P) $(srcdist_dir)/examples
	for file in `ls examples | $(EGREP) '\.ys$$|\.smt$$|\.c$$|\.smt2$$|\.cpp$$' ` ; do \
	  cp examples/$$file $(srcdist_dir)/examples ; \
	done || true
	$(MKDIR_P) $(srcdist_dir)/tests
	cp -R tests/unit $(srcdist_dir)/tests
	$(MKDIR_P) $(srcdist_dir)/tests/regress
	for t in regress/arrays regress/bv regress/efsmt regress/mantis regress/wd ; do \
	   cp -R tests/$$t $(srcdist_dir)/tests/regress ; \
	done
	cp tests/regress/check.sh $(srcdist_dir)/tests/regress
	chmod -R og+rX $(srcdist_dir)
	COPYFILE_DISABLE=1 tar -czf $(distributions)/$(srcdist_tarfile) $(srcdist_dir)
	chmod -R og+rX $(distributions)
	rm -f -r $(srcdist_dir)

.PHONY: source-distribution



#
# CLEANUP
#

#
# Basic clean: delete build sub-directories for architecture + mode
#
clean:
	rm -rf $(build_dir)/*

#
# Arch clean: delete all build subdirectories for an architecture
#
arch-clean:
	rm -rf build/$(ARCH)-*

#
# All clean delete all build directories
# - also clean the src directory
#
all-clean:
	rm -rf build/*
	$(MAKE) -C $(srcdir) clean

.PHONY: clean arch-clean all-clean



#
# Helper rule for debugging Makefiles and configure
#
show-details:
	@ echo
	@ echo "*** Recursive Makefile ***"
	@ echo
	@ echo "target is $@"
	@ echo
	@ echo "ARCH is $(ARCH)"
	@ echo "POSIXOS is $(POSIXOS)"
	@ echo "YICES_TOP_DIR is $(YICES_TOP_DIR)"
	@ echo "YICES_MAKE_INCLUDE is $(YICES_MAKE_INCLUDE)"
	@ echo "YICES_MODE is $(YICES_MODE)"
	@ echo "YICES_VERSION is $(YICES_VERSION)"
	@ echo "MAJOR is $(MAJOR)"
	@ echo "MINOR is $(MINOR)"
	@ echo "PATCH_LEVEL is $(PATCH_LEVEL)"
	@ echo
	@ echo "Configuration"
	@ echo "  EXEEXT   = $(EXEEXT)"
	@ echo "  SED      = $(SED)"
	@ echo "  LN_S     = $(LN_S)"
	@ echo "  MKDIR_P  = $(MKDIR_P)"
	@ echo "  CC       = $(CC)"
	@ echo "  CPPFLAGS = $(CPPFLAGS)"
	@ echo "  CFLAGS   = $(CFLAGS)"
	@ echo "  LIBS     = $(LIBS)"
	@ echo "  LDFLAGS  = $(LDFLAGS)"
	@ echo "  LD       = $(LD)"
	@ echo "  AR       = $(AR)"
	@ echo "  RANLIB   = $(RANLIB)"
	@ echo "  GPERF    = $(GPERF)"
	@ echo "  STRIP    = $(STRIP)"
	@ echo
	@ echo "  NO_STACK_PROTECTOR = $(NO_STACK_PROTECTOR)"
	@ echo
	@ echo "  STATIC_GMP = $(STATIC_GMP)"
	@ echo "  STATIC_GMP_INCLUDE_DIR = $(STATIC_GMP_INCLUDE_DIR)"
	@ echo
	@ echo "  PIC_GMP = $(PIC_GMP)"
	@ echo "  PIC_GMP_INCLUDE_DIR = $(PIC_GMP_INCLUDE_DIR)"
	@ echo
	@ echo "  ENABLE_MCSAT = $(ENABLE_MCSAT)"
	@ echo
	@ echo "  STATIC_LIBPOLY = $(STATIC_LIBPOLY)"
	@ echo "  STATIC_LIBPOLY_INCLUDE_DIR = $(STATIC_LIBPOLY_INCLUDE_DIR)"
	@ echo
	@ echo "  PIC_LIBPOLY = $(PIC_LIBPOLY)"
	@ echo "  PIC_LIBPOLY_INCLUDE_DIR = $(PIC_LIBPOLY_INCLUDE_DIR)"
	@ echo


.PHONY: show-details


#
# Make sure everything here is serialized
# The sub makes can be run in parallel so option -j x should be allowed
#
.NOTPARALLEL:<|MERGE_RESOLUTION|>--- conflicted
+++ resolved
@@ -94,11 +94,7 @@
 
 testdir = tests/unit
 regressdir = tests/regress
-<<<<<<< HEAD
-regressdirmcsat = mcsat
-=======
 regressdir_mcsat = tests/regress/mcsat
->>>>>>> 553897f5
 apitestdir = tests/api
 
 #
@@ -307,11 +303,7 @@
 # Regressions
 #
 check: regress
-<<<<<<< HEAD
-check-mcsat: regress-mcsat
-=======
 mcsat-check: mcsat-regress
->>>>>>> 553897f5
 static-check: static-regress
 static-check-mcsat: static-regress-mcsat
 
