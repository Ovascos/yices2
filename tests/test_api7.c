--- conflicted
+++ resolved
@@ -95,12 +95,9 @@
   "QF_AUFNRA",
   "QF_AUFNIRA",
 
-<<<<<<< HEAD
   "unknown",
 };
 
-=======
->>>>>>> c3fa24a4
 static const char* const solver_code2string[NUM_SOLVER_CODES] = {
   "none",
   "default",
