--- conflicted
+++ resolved
@@ -578,11 +578,7 @@
        if test -f $ldir/libgmp.a; then
           AC_MSG_RESULT(found)
           testlib=$ldir/libgmp.a
-<<<<<<< HEAD
-	      CSL_CHECK_GMP($testlib,$testincludedir)
-=======
           CSL_CHECK_GMP($testlib,$testincludedir)
->>>>>>> fdced2cb
           if test $run_ok = yes; then
             STATIC_GMP=$testlib
             STATIC_GMP_INCLUDE_DIR=$testincludedir
