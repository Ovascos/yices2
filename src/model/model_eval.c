/*
 * This file is part of the Yices SMT Solver.
 * Copyright (C) 2017 SRI International.
 *
 * Yices is free software: you can redistribute it and/or modify
 * it under the terms of the GNU General Public License as published by
 * the Free Software Foundation, either version 3 of the License, or
 * (at your option) any later version.
 *
 * Yices is distributed in the hope that it will be useful,
 * but WITHOUT ANY WARRANTY; without even the implied warranty of
 * MERCHANTABILITY or FITNESS FOR A PARTICULAR PURPOSE.  See the
 * GNU General Public License for more details.
 *
 * You should have received a copy of the GNU General Public License
 * along with Yices.  If not, see <http://www.gnu.org/licenses/>.
 */

/*
 * EVALUATION: COMPUTE THE VALUE OF A TERM IN A MODEL
 */

#include <assert.h>
#include <stdbool.h>

#include "model/model_eval.h"
#include "terms/bv64_constants.h"

#ifdef HAVE_MCSAT
#include "poly/rational.h"
#include "poly/algebraic_number.h"
#endif


/*
 * Wrapper for q_clear to avoid compilation warnings
 * (some versions of GCC complain about inlining q_clear)
 */
static void clear_rational(rational_t *q) {
  q_clear(q);
}


/*
 * Initialize eval for the given model
 */
void init_evaluator(evaluator_t *eval, model_t *model) {
  eval->model = model;
  eval->terms = model->terms;
  eval->vtbl = &model->vtbl;

  // give default interpretations for the divide by zero
  // functions.
  vtbl_set_default_zero_divide(eval->vtbl);

  init_int_hmap(&eval->cache, 0); // use the default hmap size
  init_istack(&eval->stack);
  // eval->env is not initialized
}


/*
 * Delete caches and stack
 */
void delete_evaluator(evaluator_t *eval) {
  eval->model = NULL;
  eval->terms = NULL;
  eval->vtbl = NULL;
  delete_int_hmap(&eval->cache);
  delete_istack(&eval->stack);
}



/*
 * Reset: empty the caches
 */
void reset_evaluator(evaluator_t *eval) {
  int_hmap_reset(&eval->cache);
  reset_istack(&eval->stack);
  value_table_start_tmp(eval->vtbl);
}



/*
 * Get the value mapped to term t in the internal cache
 * - return null_value if nothing is mapped to t
 */
static value_t eval_cached_value(evaluator_t *eval, term_t t) {
  int_hmap_pair_t *r;

  assert(good_term(eval->terms, t));

  r = int_hmap_find(&eval->cache, t);
  if (r == NULL) {
    return null_value;
  } else {
    return r->val;
  }
}


/*
 * Add the mapping t := v to the cache
 * - t must not be mapped to an object already
 */
static void eval_cache_map(evaluator_t *eval, term_t t, value_t v) {
  int_hmap_pair_t *r;

  assert(good_term(eval->terms, t) && good_object(eval->vtbl, v));

  r = int_hmap_get(&eval->cache, t);
  assert(r->val < 0);
  r->val = v;
}



/*
 * EVALUATION:
 *
 * Compute the value v of term t in the model
 * - add the mapping t := v  to the cache
 * - raise an exception if t can't be evaluated
 */
static value_t eval_term(evaluator_t *eval, term_t t);

/*
 * Attempt to get a rational value for v
 * - fails with a longjmp if v is an algebraic number
 */
static rational_t *eval_get_rational(evaluator_t *eval, value_t v) {
  if (object_is_algebraic(eval->vtbl, v)) {
    longjmp(eval->env, MDL_EVAL_FAILED);
  }
  return vtbl_rational(eval->vtbl, v);
}

/*
 * Check whether v is zero
 */
static bool eval_is_zero(evaluator_t *eval, value_t v) {
  if (object_is_rational(eval->vtbl, v)) {
    return q_is_zero(vtbl_rational(eval->vtbl, v));
  } else {
#ifdef HAVE_MCSAT
    return lp_algebraic_number_sgn(vtbl_algebraic_number(eval->vtbl, v)) == 0;
#else
    assert(false);
    return false;
#endif
  }
}

/*
 * Attempt to get a non-zero rational value for v
 * - fails if v is an algebraic number or if it is zero
 */
static rational_t *eval_get_nz_rational(evaluator_t *eval, value_t v) {
  rational_t *q;

  q = eval_get_rational(eval, v);
  if (q_is_zero(q)) {
    longjmp(eval->env, MDL_EVAL_FAILED);
  }
  return q;
}

#ifdef HAVE_MCSAT
static lp_algebraic_number_t *eval_get_nz_algebraic(evaluator_t *eval, value_t v) {
  lp_algebraic_number_t *a;

  a = vtbl_algebraic_number(eval->vtbl, v);
  if (lp_algebraic_number_sgn(a) == 0) {
    longjmp(eval->env, MDL_EVAL_FAILED);
  }
  return a;
}
#endif



/*
 * Evaluate terms t[0 ... n-1] and store the result in a[0 .. n-1]
 */
static void eval_term_array(evaluator_t *eval, term_t *t, value_t *a, uint32_t n) {
  uint32_t i;

  for (i=0; i<n; i++) {
    a[i] = eval_term(eval, t[i]);
  }
}


/*
 * Bitvector constant: 64bits or less
 */
static value_t eval_bv64_constant(evaluator_t *eval, bvconst64_term_t *c) {
  return vtbl_mk_bv_from_bv64(eval->vtbl, c->bitsize, c->value);
}


/*
 * Bitvector constant
 */
static value_t eval_bv_constant(evaluator_t *eval, bvconst_term_t *c) {
  return vtbl_mk_bv_from_bv(eval->vtbl, c->bitsize, c->data);
}


/*
 * Arithmetic atom: t == 0
 */
static value_t eval_arith_eq(evaluator_t *eval, term_t t) {
  value_t v;

  v = eval_term(eval, t);

  if (object_is_rational(eval->vtbl, v)) {
    return vtbl_mk_bool(eval->vtbl, q_is_zero(vtbl_rational(eval->vtbl, v)));
  } else {
#ifdef HAVE_MCSAT
    return vtbl_mk_bool(eval->vtbl, lp_algebraic_number_sgn(vtbl_algebraic_number(eval->vtbl, v)) == 0);
#else
    assert(false);
    return MDL_EVAL_INTERNAL_ERROR;
#endif
  }
}


/*
 * Arithmetic atom: t >= 0
 */
static value_t eval_arith_ge(evaluator_t *eval, term_t t) {
  value_t v;

  v = eval_term(eval, t);

  if (object_is_rational(eval->vtbl, v)) {
    return vtbl_mk_bool(eval->vtbl, q_is_nonneg(vtbl_rational(eval->vtbl, v)));
  } else {
#ifdef HAVE_MCSAT
    return vtbl_mk_bool(eval->vtbl, lp_algebraic_number_sgn(vtbl_algebraic_number(eval->vtbl, v)) >= 0);
#else
    assert(false);
    return MDL_EVAL_INTERNAL_ERROR;
#endif
  }
}

/*
 * Arithmetic atom: (is_int t)
 */
static value_t eval_arith_is_int(evaluator_t *eval, term_t t) {
  value_t v;

  v = eval_term(eval, t);

  if (object_is_rational(eval->vtbl, v)) {
    return vtbl_mk_bool(eval->vtbl, q_is_integer(vtbl_rational(eval->vtbl, v)));
  } else {
#ifdef HAVE_MCSAT
    return vtbl_mk_bool(eval->vtbl, lp_algebraic_number_is_integer(vtbl_algebraic_number(eval->vtbl, v)));
#else
    assert(false);
    return MDL_EVAL_INTERNAL_ERROR;
#endif
  }
}


/*
 * Arithmetic term: (floor t)
 */
static value_t eval_arith_floor(evaluator_t *eval, term_t t) {
  rational_t q;
  value_t v;

  v = eval_term(eval, t);

  if (object_is_rational(eval->vtbl, v)) {
    q_init(&q);
    q_set(&q, vtbl_rational(eval->vtbl, v)); // q := value of t
    q_floor(&q);
    q_normalize(&q);

    v = vtbl_mk_rational(eval->vtbl, &q);
  
    clear_rational(&q);
  } else {
#ifdef HAVE_MCSAT
    lp_integer_t a_floor;
    lp_integer_construct(&a_floor);
    lp_algebraic_number_floor(vtbl_algebraic_number(eval->vtbl, v), &a_floor);
    q_init(&q);
    q_set_mpz(&q, &a_floor);

    v = vtbl_mk_rational(eval->vtbl, &q);

    clear_rational(&q);
    lp_integer_destruct(&a_floor);
#else
    assert(false);
    return MDL_EVAL_INTERNAL_ERROR;
#endif
  }

  return v;
}


/*
 * Arithmetic term: (ceil t)
 */
static value_t eval_arith_ceil(evaluator_t *eval, term_t t) {
  rational_t q;
  value_t v;

  v = eval_term(eval, t);
  
  if (object_is_rational(eval->vtbl, v)) {
    q_init(&q);
    q_set(&q, vtbl_rational(eval->vtbl, v)); // q := value of t
    q_ceil(&q);
    q_normalize(&q);

    v = vtbl_mk_rational(eval->vtbl, &q);

    clear_rational(&q);
  } else {
#ifdef HAVE_MCSAT
    lp_integer_t a_ceil;
    lp_integer_construct(&a_ceil);
    lp_algebraic_number_ceiling(vtbl_algebraic_number(eval->vtbl, v), &a_ceil);
    q_init(&q);
    q_set_mpz(&q, &a_ceil);

    v = vtbl_mk_rational(eval->vtbl, &q);

    clear_rational(&q);
    lp_integer_destruct(&a_ceil);
#else
    assert(false);
    return MDL_EVAL_INTERNAL_ERROR;
#endif
  }

  return v;
}


/*
 * Arithmetic term: (abs t)
 */
static value_t eval_arith_abs(evaluator_t *eval, term_t t) {
  rational_t q;
  value_t v;

#ifdef HAVE_MCSAT
  const lp_algebraic_number_t* a;
  lp_algebraic_number_t a_neg;
#endif

  v = eval_term(eval, t);
  
  if (object_is_rational(eval->vtbl, v)) {
    q_init(&q);
    q_set_abs(&q, vtbl_rational(eval->vtbl, v)); // q := value of t
    q_normalize(&q);

    v = vtbl_mk_rational(eval->vtbl, &q);

    clear_rational(&q);
  } else {
#ifdef HAVE_MCSAT
    a = vtbl_algebraic_number(eval->vtbl, v);
    // If negative, negate, otherwise stays same
    if (lp_algebraic_number_sgn(a) < 0) {
      lp_algebraic_number_construct_zero(&a_neg);
      lp_algebraic_number_neg(&a_neg, a);

      v = vtbl_mk_algebraic(eval->vtbl, &a_neg);

      lp_algebraic_number_destruct(&a_neg);
    }
#else
    assert(false);
    return MDL_EVAL_INTERNAL_ERROR;
#endif
  }

  return v;
}

#ifdef HAVE_MCSAT
static inline
void lp_rational_construct_from_rational(lp_rational_t* q_lp, const rational_t* q) {
  if (is_ratgmp(q)) {
    lp_rational_construct_copy(q_lp, get_gmp(q));
  } else {
    lp_rational_construct_from_int(q_lp, get_num(q), get_den(q));
  }
}
#endif

/*
 * Arithmetic atom: v1 == v2
 */
static value_t eval_arith_bineq(evaluator_t *eval, composite_term_t *eq) {
  bool result;
  value_t v1, v2;
  assert(eq->arity == 2);

  v1 = eval_term(eval, eq->arg[0]);
  v2 = eval_term(eval, eq->arg[1]);

  if (object_is_rational(eval->vtbl, v1) && object_is_rational(eval->vtbl, v2)) {
    result = v1 == v2; // because of hash consing
  } else {
#ifdef HAVE_MCSAT
    lp_rational_t q;
    bool v1_algebraic = object_is_algebraic(eval->vtbl, v1);
    bool v2_algebraic = object_is_algebraic(eval->vtbl, v2);
    lp_algebraic_number_t* a1 = v1_algebraic ? vtbl_algebraic_number(eval->vtbl, v1) : NULL;
    lp_algebraic_number_t* a2 = v2_algebraic ? vtbl_algebraic_number(eval->vtbl, v2) : NULL;
    if (v1_algebraic && v2_algebraic) {
      result = lp_algebraic_number_cmp(a1, a2) == 0;
    } else if (v1_algebraic) {
      lp_rational_construct_from_rational(&q, vtbl_rational(eval->vtbl, v2));
      result = lp_algebraic_number_cmp_rational(a1, &q) == 0;
      lp_rational_destruct(&q);
    } else {
      assert(v2_algebraic);
      lp_rational_construct_from_rational(&q, vtbl_rational(eval->vtbl, v1));
      result = lp_algebraic_number_cmp_rational(a2, &q) == 0;
      lp_rational_destruct(&q);
    }
#else
    assert(false);
    return MDL_EVAL_INTERNAL_ERROR;
#endif
  }

  return vtbl_mk_bool(eval->vtbl, result);
}

static value_t eval_finitefield_bineq(evaluator_t *eval, composite_term_t *eq) {
  value_t v1, v2;

  assert(eq->arity == 2);

  v1 = eval_term(eval, eq->arg[0]);
  v2 = eval_term(eval, eq->arg[1]);

  assert(object_is_finitefield(eval->vtbl, v1));
  assert(object_is_finitefield(eval->vtbl, v2));

  return vtbl_mk_bool(eval->vtbl, v1 == v2);
}

/*
 * Compute division when one of the arguments is algebraic and return the result.
 */
#ifdef HAVE_MCSAT
static void eval_arith_rdiv_algebraic(evaluator_t *eval, value_t v1, value_t v2, lp_algebraic_number_t* result) {
  bool v1_algebraic = object_is_algebraic(eval->vtbl, v1);
  bool v2_algebraic = object_is_algebraic(eval->vtbl, v2);
  lp_algebraic_number_t* a1 = v1_algebraic ? vtbl_algebraic_number(eval->vtbl, v1) : NULL;
  lp_algebraic_number_t* a2 = v2_algebraic ? eval_get_nz_algebraic(eval, v2) : NULL;
  if (v1_algebraic && v2_algebraic) {
    lp_algebraic_number_div(result, a1, a2);
  } else {
    lp_rational_t tmp_q;
    lp_algebraic_number_t tmp_a;
    if (v1_algebraic) {
      lp_rational_construct_from_rational(&tmp_q, eval_get_nz_rational(eval, v2));
      lp_algebraic_number_construct_from_rational(&tmp_a, &tmp_q);
      lp_algebraic_number_div(result, a1, &tmp_a);
    } else {
      assert(v2_algebraic);
      lp_rational_construct_from_rational(&tmp_q, vtbl_rational(eval->vtbl, v1));
      lp_algebraic_number_construct_from_rational(&tmp_a, &tmp_q);
      lp_algebraic_number_div(result, &tmp_a, a2);
    }
    lp_algebraic_number_destruct(&tmp_a);
    lp_rational_destruct(&tmp_q);
  }
}
#endif

/*
 * Arithmetic term: (/ v1 v2) (division)
 */
static value_t eval_arith_rdiv(evaluator_t *eval, composite_term_t *d) {
  rational_t q;
  value_t v1, v2, o;
  
  assert(d->arity == 2);

  v1 = eval_term(eval, d->arg[0]);
  v2 = eval_term(eval, d->arg[1]);

  if (eval_is_zero(eval, v2)) {
    o = vtbl_eval_rdiv_by_zero(eval->vtbl, v1);
  } else if (object_is_rational(eval->vtbl, v1) && object_is_rational(eval->vtbl, v2)) {
    q_init(&q);
    q_set(&q, vtbl_rational(eval->vtbl, v1));
    q_div(&q, eval_get_nz_rational(eval, v2));
    q_normalize(&q);

    o = vtbl_mk_rational(eval->vtbl, &q);

    clear_rational(&q);
  } else {
#ifdef HAVE_MCSAT
    lp_algebraic_number_t result;
    lp_algebraic_number_construct_zero(&result);
    eval_arith_rdiv_algebraic(eval, v1, v2, &result);
    o = vtbl_mk_algebraic(eval->vtbl, &result);
    lp_algebraic_number_destruct(&result);
#else
    assert(false);
    o = MDL_EVAL_INTERNAL_ERROR;
#endif
  }

  return o;
}


/*
 * Arithmetic term: (div v1 v2) (integer division)
 */
static value_t eval_arith_idiv(evaluator_t *eval, composite_term_t *d) {
  rational_t q;
  value_t v1, v2, o;
  
  assert(d->arity == 2);

  v1 = eval_term(eval, d->arg[0]);
  v2 = eval_term(eval, d->arg[1]);

  if (eval_is_zero(eval, v2)) {
    o = vtbl_eval_idiv_by_zero(eval->vtbl, v1);
  } else if (object_is_rational(eval->vtbl, v1) && object_is_rational(eval->vtbl, v2)) {
    q_init(&q);
    q_smt2_div(&q, vtbl_rational(eval->vtbl, v1), eval_get_nz_rational(eval, v2));
    q_normalize(&q);

    o = vtbl_mk_rational(eval->vtbl, &q);

    clear_rational(&q);
  } else {
#ifdef HAVE_MCSAT
    // TODO(algebraic): is this necessary should we not assume that arguments are integers?
    lp_integer_t div_z;
    lp_integer_construct(&div_z);
    lp_algebraic_number_t div_a;
    lp_algebraic_number_construct_zero(&div_a);
    eval_arith_rdiv_algebraic(eval, v1, v2, &div_a);
    if (lp_algebraic_number_sgn(&div_a) > 0) {
      lp_algebraic_number_floor(&div_a, &div_z); // round down
    } else {
      lp_algebraic_number_ceiling(&div_a, &div_z); // round up
    }

    q_init(&q);
    q_set_mpz(&q, &div_z);

    o = vtbl_mk_rational(eval->vtbl, &q);

    clear_rational(&q);

    lp_algebraic_number_destruct(&div_a);
    lp_integer_destruct(&div_z);
#else
    assert(false);
    o = MDL_EVAL_INTERNAL_ERROR;
#endif
  }

  return o;
}


/*
 * Arithmetic term: (mod v1 v2)
 */
static value_t eval_arith_mod(evaluator_t *eval, composite_term_t *d) {
  rational_t q;
  value_t v1, v2, o;
  
  assert(d->arity == 2);

  v1 = eval_term(eval, d->arg[0]);
  v2 = eval_term(eval, d->arg[1]);

  if (eval_is_zero(eval, v2)) {
    o = vtbl_eval_mod_by_zero(eval->vtbl, v1);
  } else if (object_is_rational(eval->vtbl, v1) && object_is_rational(eval->vtbl, v2)) {
    q_init(&q);
    q_smt2_mod(&q, eval_get_rational(eval, v1), eval_get_nz_rational(eval, v2)); 
    q_normalize(&q);

    o = vtbl_mk_rational(eval->vtbl, &q);

    clear_rational(&q);
  } else {
#ifdef HAVE_MCSAT
    // TODO(algebraic): is this necessary should we not assume that arguments are integers?
    lp_integer_t div_z;
    lp_integer_construct(&div_z);
    lp_algebraic_number_t a, div_a;
    lp_algebraic_number_construct_zero(&a);

    // a = x / y
    eval_arith_rdiv_algebraic(eval, v1, v2, &a);

    // div_z := (div x y)
    if (lp_algebraic_number_sgn(&a) > 0) {
      lp_algebraic_number_floor(&a, &div_z); // round down
    } else {
      lp_algebraic_number_ceiling(&a, &div_z); // round up
    }

    // div_a := (div x y)
    lp_algebraic_number_construct_from_integer(&div_a, &div_z);

    // q := y * (div x y)

    // q := - x + y * (div x y)

    // q := x - y * (div x y) = (mod x y)

    q_init(&q);
    q_set_mpz(&q, &div_z);

    o = vtbl_mk_rational(eval->vtbl, &q);

    clear_rational(&q);

    lp_algebraic_number_destruct(&a);
    lp_algebraic_number_destruct(&div_a);
    lp_integer_destruct(&div_z);

#else
    assert(false);
    o = MDL_EVAL_INTERNAL_ERROR;
#endif
  }

  return o;
}


/*
 * Arithmetic term: (divides v1 v2)
 */
static value_t eval_arith_divides(evaluator_t *eval, composite_term_t *d) {
  value_t v1, v2;
  bool divides;
  
  assert(d->arity == 2);

  // it's OK for v1 to be zero here.
  v1 = eval_term(eval, d->arg[0]);
  v2 = eval_term(eval, d->arg[1]);
  divides = q_smt2_divides(eval_get_rational(eval, v1), eval_get_rational(eval, v2));

  return vtbl_mk_bool(eval->vtbl, divides);
}

#ifdef HAVE_MCSAT
static value_t eval_arith_pprod_algebraic(evaluator_t *eval, pprod_t *p) {
  lp_algebraic_number_t prod, tmp;
  mpq_t q;
  uint32_t i, n;
  term_t t;
  value_t o;

  mpq_init(q);
  lp_algebraic_number_construct_one(&prod);

  n = p->len;
  for (i=0; i<n && lp_algebraic_number_sgn(&prod) != 0; i++) {
    t = p->prod[i].var;
    o = eval_term(eval, t);
    // prod[i] is v ^ k so q := q * (o ^ k)
    if (object_is_rational(eval->vtbl, o)) {
      q_get_mpq(vtbl_rational(eval->vtbl, o), q);
      lp_algebraic_number_construct_from_rational(&tmp, q);
    } else {
      lp_algebraic_number_construct_copy(&tmp, vtbl_algebraic_number(eval->vtbl, o));
    }
    lp_algebraic_number_pow(&tmp,  &tmp, p->prod[i].exp);
    lp_algebraic_number_mul(&prod, &prod, &tmp);
    lp_algebraic_number_destruct(&tmp);
  }

  o = vtbl_mk_algebraic(eval->vtbl, &prod);

  mpq_clear(q);
  lp_algebraic_number_destruct(&prod);

  return o;
}
#endif

/*
 * Finite field atom: t == 0
 */
static value_t eval_arith_ff_eq(evaluator_t *eval, term_t t) {
  value_t v;

  v = eval_term(eval, t);
  assert(object_is_finitefield(eval->vtbl, v));

  value_ff_t *v_ff = vtbl_finitefield(eval->vtbl, v);
  return vtbl_mk_bool(eval->vtbl, q_is_zero(&v_ff->value));
}

/*
 * Power product: arithmetic
 */
<<<<<<< HEAD
static value_t eval_arith_pprod(evaluator_t *eval, pprod_t *p, rational_t *mod) {
=======
static value_t eval_arith_pprod(evaluator_t *eval, pprod_t *p, const rational_t *mod) {
>>>>>>> dbd7e5ff
  rational_t prod;
  uint32_t i, n;
  term_t t;
  value_t o;

  q_init(&prod);
  q_set_one(&prod);

  n = p->len;
  for (i=0; i<n; i++) {
    t = p->prod[i].var;
    o = eval_term(eval, t);
    // prod[i] is v ^ k so q := q * (o ^ k)
    if (object_is_rational(eval->vtbl, o)) {
      q_mulexp(&prod, vtbl_rational(eval->vtbl, o), p->prod[i].exp);
    } else if (object_is_finitefield(eval->vtbl, o)) {
      value_ff_t *v_ff = vtbl_finitefield(eval->vtbl, o);
      assert(mod && q_eq(&v_ff->mod, mod));
      q_mulexp(&prod, &v_ff->value, p->prod[i].exp);
    } else {
#ifdef HAVE_MCSAT
      // We need algebraic number computation
      o = eval_arith_pprod_algebraic(eval, p);
      clear_rational(&prod);
      return o;
#else
      assert(false);
      return MDL_EVAL_INTERNAL_ERROR;
#endif
    }
  }

  if (mod) {
    assert(q_is_integer(&prod));
    q_integer_rem(&prod, mod);
    o = vtbl_mk_finitefield(eval->vtbl, &prod, mod);
  } else {
    o = vtbl_mk_rational(eval->vtbl, &prod);
  }

  clear_rational(&prod);

  return o;
}

#ifdef HAVE_MCSAT
static value_t eval_arith_poly_algebraic(evaluator_t *eval, polynomial_t *p) {
  lp_algebraic_number_t sum, tmp_c, tmp_t;
  uint32_t i, n;
  term_t t;
  value_t v;
  mpq_t q;

  mpq_init(q);
  lp_algebraic_number_construct_zero(&sum); // sum = 0

  n = p->nterms;
  for (i=0; i<n; i++) {
    t = p->mono[i].var;
    q_get_mpq(&p->mono[i].coeff, q);
    lp_algebraic_number_construct_from_rational(&tmp_c, q);
    if (t == const_idx) {
      lp_algebraic_number_add(&sum, &sum, &tmp_c);
    } else {
      v = eval_term(eval, t);
      if (object_is_rational(eval->vtbl, v)) {
        q_get_mpq(vtbl_rational(eval->vtbl, v), q);
        lp_algebraic_number_construct_from_rational(&tmp_t, q);
      } else {
        lp_algebraic_number_construct_copy(&tmp_t, vtbl_algebraic_number(eval->vtbl, v));
      }
      lp_algebraic_number_mul(&tmp_t, &tmp_c, &tmp_t);
      lp_algebraic_number_add(&sum, &sum, &tmp_t);
      lp_algebraic_number_destruct(&tmp_t);
    }
    lp_algebraic_number_destruct(&tmp_c);
  }

  // convert sum to an object
  v = vtbl_mk_algebraic(eval->vtbl, &sum);

  mpq_clear(q);
  lp_algebraic_number_destruct(&sum);

  return v;
}
#endif

/*
 * Arithmetic polynomial
 */
static value_t eval_arith_poly(evaluator_t *eval, polynomial_t *p) {
  rational_t sum;
  uint32_t i, n;
  term_t t;
  value_t v;

  q_init(&sum); // sum = 0

  n = p->nterms;
  for (i=0; i<n; i++) {
    t = p->mono[i].var;
    if (t == const_idx) {
      q_add(&sum, &p->mono[i].coeff);
    } else {
      v = eval_term(eval, t);
      if (object_is_rational(eval->vtbl, v)) {
        q_addmul(&sum, &p->mono[i].coeff, vtbl_rational(eval->vtbl, v)); // sum := sum + coeff * aux
      } else {
#ifdef HAVE_MCSAT
        v = eval_arith_poly_algebraic(eval, p);
        clear_rational(&sum);
        return v;
#else
        assert(false);
        return MDL_EVAL_INTERNAL_ERROR;
#endif
      }
    }
  }

  // convert sum to an object
  v = vtbl_mk_rational(eval->vtbl, &sum);

  clear_rational(&sum);

  return v;
}

<<<<<<< HEAD
static value_t eval_arith_ff_poly(evaluator_t *eval, polynomial_t *p, rational_t *mod) {
=======
static value_t eval_arith_ff_poly(evaluator_t *eval, polynomial_t *p, const rational_t *mod) {
>>>>>>> dbd7e5ff
  rational_t sum;
  uint32_t i, n;
  term_t t;
  value_t v;
  value_ff_t *v_ff;

  q_init(&sum); // sum = 0

  n = p->nterms;
  for (i=0; i<n; i++) {
    t = p->mono[i].var;
    if (t == const_idx) {
      q_add(&sum, &p->mono[i].coeff);
    } else {
      v = eval_term(eval, t);
      assert(object_is_finitefield(eval->vtbl, v));
      v_ff = vtbl_finitefield(eval->vtbl, v);
      assert(q_eq(&v_ff->mod, mod));
      q_addmul(&sum, &p->mono[i].coeff, &v_ff->value); // sum := sum + coeff * aux
    }
  }

  // convert sum to an object
  assert(q_is_integer(&sum));
  assert(q_is_integer(mod));
  q_integer_rem(&sum, mod);
  v = vtbl_mk_finitefield(eval->vtbl, &sum, mod);

  clear_rational(&sum);

  return v;
}



/*
 * Bitvector terms
 */
static value_t eval_bv_array(evaluator_t *eval, composite_term_t *array) {
  uint32_t i, n;
  int32_t *a;
  value_t v;

  n = array->arity;
  a = alloc_istack_array(&eval->stack, n);
  for (i=0; i<n; i++) {
    v = eval_term(eval, array->arg[i]);
    a[i] = boolobj_value(eval->vtbl, v);
  }

  v = vtbl_mk_bv(eval->vtbl, n, a);

  free_istack_array(&eval->stack, a);

  return v;
}

static value_t eval_bit(evaluator_t *eval, select_term_t *select) {
  value_t v;
  value_bv_t *bv;
  bool b;

  v = eval_term(eval, select->arg);
  bv = vtbl_bitvector(eval->vtbl, v);
  assert(select->idx < bv->nbits);

  b = bvconst_tst_bit(bv->data, select->idx);

  return vtbl_mk_bool(eval->vtbl, b);
}

static term_t eval_bv_div(evaluator_t *eval, composite_term_t *app) {
  uint32_t *aux;
  uint32_t n, w;
  value_t v1, v2, v;
  value_bv_t *bv1, *bv2;

  assert(app->arity == 2);

  v1 = eval_term(eval, app->arg[0]);
  v2 = eval_term(eval, app->arg[1]);
  bv1 = vtbl_bitvector(eval->vtbl, v1);
  bv2 = vtbl_bitvector(eval->vtbl, v2);
  assert(bv1->nbits == bv2->nbits);

  n = bv1->nbits;
  w = bv1->width;
  assert(n>0 && w>0);

  aux = (uint32_t *) alloc_istack_array(&eval->stack, w);
  bvconst_udiv2z(aux, n, bv1->data, bv2->data);
  v = vtbl_mk_bv_from_bv(eval->vtbl, n, aux);

  free_istack_array(&eval->stack, (int32_t *) aux);

  return v;
}

static term_t eval_bv_rem(evaluator_t *eval, composite_term_t *app) {
  uint32_t *aux;
  uint32_t n, w;
  value_t v1, v2, v;
  value_bv_t *bv1, *bv2;

  assert(app->arity == 2);

  v1 = eval_term(eval, app->arg[0]);
  v2 = eval_term(eval, app->arg[1]);
  bv1 = vtbl_bitvector(eval->vtbl, v1);
  bv2 = vtbl_bitvector(eval->vtbl, v2);
  assert(bv1->nbits == bv2->nbits);

  n = bv1->nbits;
  w = bv1->width;
  assert(n>0 && w>0);

  aux = (uint32_t *) alloc_istack_array(&eval->stack, w);
  bvconst_urem2z(aux, n, bv1->data, bv2->data);
  v = vtbl_mk_bv_from_bv(eval->vtbl, n, aux);

  free_istack_array(&eval->stack, (int32_t *) aux);

  return v;
}

static term_t eval_bv_sdiv(evaluator_t *eval, composite_term_t *app) {
  uint32_t *aux;
  uint32_t n, w;
  value_t v1, v2, v;
  value_bv_t *bv1, *bv2;

  assert(app->arity == 2);

  v1 = eval_term(eval, app->arg[0]);
  v2 = eval_term(eval, app->arg[1]);
  bv1 = vtbl_bitvector(eval->vtbl, v1);
  bv2 = vtbl_bitvector(eval->vtbl, v2);
  assert(bv1->nbits == bv2->nbits);

  n = bv1->nbits;
  w = bv1->width;
  assert(n>0 && w>0);

  aux = (uint32_t *) alloc_istack_array(&eval->stack, w);
  bvconst_sdiv2z(aux, n, bv1->data, bv2->data);
  v = vtbl_mk_bv_from_bv(eval->vtbl, n, aux);

  free_istack_array(&eval->stack, (int32_t *) aux);

  return v;
}

static term_t eval_bv_srem(evaluator_t *eval, composite_term_t *app) {
  uint32_t *aux;
  uint32_t n, w;
  value_t v1, v2, v;
  value_bv_t *bv1, *bv2;

  assert(app->arity == 2);

  v1 = eval_term(eval, app->arg[0]);
  v2 = eval_term(eval, app->arg[1]);
  bv1 = vtbl_bitvector(eval->vtbl, v1);
  bv2 = vtbl_bitvector(eval->vtbl, v2);
  assert(bv1->nbits == bv2->nbits);

  n = bv1->nbits;
  w = bv1->width;
  assert(n>0 && w>0);

  aux = (uint32_t *) alloc_istack_array(&eval->stack, w);
  bvconst_srem2z(aux, n, bv1->data, bv2->data);
  v = vtbl_mk_bv_from_bv(eval->vtbl, n, aux);

  free_istack_array(&eval->stack, (int32_t *) aux);

  return v;
}

static term_t eval_bv_smod(evaluator_t *eval, composite_term_t *app) {
  uint32_t *aux;
  uint32_t n, w;
  value_t v1, v2, v;
  value_bv_t *bv1, *bv2;

  assert(app->arity == 2);

  v1 = eval_term(eval, app->arg[0]);
  v2 = eval_term(eval, app->arg[1]);
  bv1 = vtbl_bitvector(eval->vtbl, v1);
  bv2 = vtbl_bitvector(eval->vtbl, v2);
  assert(bv1->nbits == bv2->nbits);

  n = bv1->nbits;
  w = bv1->width;
  assert(n>0 && w>0);

  aux = (uint32_t *) alloc_istack_array(&eval->stack, w);
  bvconst_smod2z(aux, n, bv1->data, bv2->data);
  v = vtbl_mk_bv_from_bv(eval->vtbl, n, aux);

  free_istack_array(&eval->stack, (int32_t *) aux);

  return v;
}


/*
 * Convert bv's value (interpreted as a non-negative integer) into a shift amount.
 * If bv's value is larger than nbits, then returns bv->nbits
 */
static uint32_t get_shift_amount(value_bv_t *bv) {
  uint32_t n, k, i, s;

  s = bvconst_get32(bv->data); // low-order word = shift amount
  n = bv->nbits;

  if (s < n) {
    k = bv->width;
    // if any of the higher order words is nonzero, return n
    for (i=1; i<k; i++) {
      if (bv->data[i] != 0) {
        return n;
      }
    }
    return s;
  }

  return n;
}


/*
 * Bitvector shift operators
 */
static term_t eval_bv_shl(evaluator_t *eval, composite_term_t *app) {
  uint32_t *aux;
  uint32_t n, w;
  value_t v1, v2, v;
  value_bv_t *bv1, *bv2;

  assert(app->arity == 2);

  v1 = eval_term(eval, app->arg[0]);
  v2 = eval_term(eval, app->arg[1]);
  bv1 = vtbl_bitvector(eval->vtbl, v1);
  bv2 = vtbl_bitvector(eval->vtbl, v2);
  assert(bv1->nbits == bv2->nbits);

  n = bv1->nbits;
  w = bv1->width;
  assert(n>0 && w>0);

  aux = (uint32_t *) alloc_istack_array(&eval->stack, w);
  bvconst_set(aux, w, bv1->data);
  w = get_shift_amount(bv2);
  bvconst_shift_left(aux, n, w, 0); // padding with 0

  v = vtbl_mk_bv_from_bv(eval->vtbl, n, aux);

  free_istack_array(&eval->stack, (int32_t *) aux);

  return v;
}

static term_t eval_bv_lshr(evaluator_t *eval, composite_term_t *app) {
  uint32_t *aux;
  uint32_t n, w;
  value_t v1, v2, v;
  value_bv_t *bv1, *bv2;

  assert(app->arity == 2);

  v1 = eval_term(eval, app->arg[0]);
  v2 = eval_term(eval, app->arg[1]);
  bv1 = vtbl_bitvector(eval->vtbl, v1);
  bv2 = vtbl_bitvector(eval->vtbl, v2);
  assert(bv1->nbits == bv2->nbits);

  n = bv1->nbits;
  w = bv1->width;
  assert(n>0 && w>0);

  aux = (uint32_t *) alloc_istack_array(&eval->stack, w);
  bvconst_set(aux, w, bv1->data);
  w = get_shift_amount(bv2);
  bvconst_shift_right(aux, n, w, 0); // padding with 0

  v = vtbl_mk_bv_from_bv(eval->vtbl, n, aux);

  free_istack_array(&eval->stack, (int32_t *) aux);

  return v;
}

static term_t eval_bv_ashr(evaluator_t *eval, composite_term_t *app) {
  uint32_t *aux;
  uint32_t n, w;
  value_t v1, v2, v;
  value_bv_t *bv1, *bv2;

  assert(app->arity == 2);

  v1 = eval_term(eval, app->arg[0]);
  v2 = eval_term(eval, app->arg[1]);
  bv1 = vtbl_bitvector(eval->vtbl, v1);
  bv2 = vtbl_bitvector(eval->vtbl, v2);
  assert(bv1->nbits == bv2->nbits);

  n = bv1->nbits;
  w = bv1->width;
  assert(n>0 && w>0);

  aux = (uint32_t *) alloc_istack_array(&eval->stack, w);
  bvconst_set(aux, w, bv1->data);
  w = get_shift_amount(bv2);
  bvconst_shift_right(aux, n, w, bvconst_tst_bit(aux, n-1)); // padding with sign bit

  v = vtbl_mk_bv_from_bv(eval->vtbl, n, aux);

  free_istack_array(&eval->stack, (int32_t *) aux);

  return v;
}



/*
 * Bitvector atoms
 */
static value_t eval_bveq(evaluator_t *eval, composite_term_t *eq) {
  value_t v1, v2;

  assert(eq->arity == 2);

  v1 = eval_term(eval, eq->arg[0]);
  v2 = eval_term(eval, eq->arg[1]);
  assert(object_is_bitvector(eval->vtbl, v1) &&
         object_is_bitvector(eval->vtbl, v2));

  return vtbl_mk_bool(eval->vtbl, v1 == v2);
}

static value_t eval_bvge(evaluator_t *eval, composite_term_t *ge) {
  value_t v1, v2;
  value_bv_t *bv1, *bv2;
  bool test;

  assert(ge->arity == 2);

  v1 = eval_term(eval, ge->arg[0]);
  v2 = eval_term(eval, ge->arg[1]);
  bv1 = vtbl_bitvector(eval->vtbl, v1);
  bv2 = vtbl_bitvector(eval->vtbl, v2);
  assert(bv1->nbits == bv2->nbits);
  test = bvconst_ge(bv1->data, bv2->data, bv1->nbits);

  return vtbl_mk_bool(eval->vtbl, test);
}

static value_t eval_bvsge(evaluator_t *eval, composite_term_t *sge) {
  value_t v1, v2;
  value_bv_t *bv1, *bv2;
  bool test;

  assert(sge->arity == 2);

  v1 = eval_term(eval, sge->arg[0]);
  v2 = eval_term(eval, sge->arg[1]);
  bv1 = vtbl_bitvector(eval->vtbl, v1);
  bv2 = vtbl_bitvector(eval->vtbl, v2);
  assert(bv1->nbits == bv2->nbits);
  test = bvconst_sge(bv1->data, bv2->data, bv1->nbits);

  return vtbl_mk_bool(eval->vtbl, test);
}



/*
 * Power product: bitvector of nbits
 */
static value_t eval_bv_pprod(evaluator_t *eval, pprod_t *p, uint32_t nbits) {
  uint32_t *a;
  uint32_t i, n, w;
  term_t t;
  value_t o;

  // get bitsize
  w = (nbits + 31) >> 5; // width in words
  a = (uint32_t *) alloc_istack_array(&eval->stack, w);
  bvconst_set_one(a, w);

  n = p->len;
  for (i=0; i<n; i++) {
    t = p->prod[i].var;
    o = eval_term(eval, t);
    // prod[i] is v ^ k so q := q * (o ^ k)
    bvconst_mulpower(a, w, vtbl_bitvector(eval->vtbl, o)->data, p->prod[i].exp);
  }

  // convert to object
  bvconst_normalize(a, nbits);
  o = vtbl_mk_bv_from_bv(eval->vtbl, nbits, a);

  // cleanup
  free_istack_array(&eval->stack, (int32_t *) a);

  return o;
}


/*
 * Bitvector polynomial: wide coefficients
 */
static value_t eval_bv_poly(evaluator_t *eval, bvpoly_t *p) {
  uint32_t *sum;
  uint32_t i, n, nbits, w;
  term_t t;
  value_t v;

  nbits = p->bitsize;
  w = p->width;

  sum = (uint32_t *) alloc_istack_array(&eval->stack, w);
  bvconst_clear(sum, w);

  n = p->nterms;
  for (i=0; i<n; i++) {
    t = p->mono[i].var;
    if (t == const_idx) {
      bvconst_add(sum, w, p->mono[i].coeff);
    } else {
      v = eval_term(eval, t);
      // sum := sum + coeff * v
      bvconst_addmul(sum, w, p->mono[i].coeff, vtbl_bitvector(eval->vtbl, v)->data);
    }
  }

  // convert sum to an object
  bvconst_normalize(sum, nbits);
  v = vtbl_mk_bv_from_bv(eval->vtbl, nbits, sum);

  free_istack_array(&eval->stack, (int32_t *) sum);

  return v;
}


/*
 * Convert bivector object o to a 64bit unsigned integer
 * - o must have between 1 and 64bits
 */
static uint64_t bvobj_to_uint64(value_bv_t *o) {
  uint64_t c;

  assert(1 <= o->nbits && o->nbits <= 64);
  c = o->data[0];
  if (o->nbits > 32) {
    c += ((uint64_t) o->data[1]) << 32;
  }
  return c;
}


/*
 * Bitvector polynomial: 64bit coefficients
 */
static value_t eval_bv64_poly(evaluator_t *eval, bvpoly64_t *p) {
  uint64_t sum;
  uint32_t i, n, nbits;
  term_t t;
  value_t v;

  nbits = p->bitsize;
  assert(0 < nbits && nbits <= 64);

  sum = 0;

  n = p->nterms;
  for (i=0; i<n; i++) {
    t = p->mono[i].var;
    if (t == const_idx) {
      sum += p->mono[i].coeff;
    } else {
      v = eval_term(eval, t);
      sum += p->mono[i].coeff * bvobj_to_uint64(vtbl_bitvector(eval->vtbl, v));
    }
  }

  // convert sum to an object
  sum = norm64(sum, nbits);
  v = vtbl_mk_bv_from_bv64(eval->vtbl, nbits, sum);

  return v;
}



/*
 * Evaluate basic constructs
 */
static value_t eval_ite(evaluator_t *eval, composite_term_t *ite) {
  value_t c;

  assert(ite->arity == 3);

  c = eval_term(eval, ite->arg[0]);
  if (is_true(eval->vtbl, c)) {
    return eval_term(eval, ite->arg[1]);
  } else {
    assert(is_false(eval->vtbl, c));
    return eval_term(eval, ite->arg[2]);
  }
}

static value_t eval_eq(evaluator_t *eval, composite_term_t *eq) {
  value_t v1, v2;

  assert(eq->arity == 2);

  v1 = eval_term(eval, eq->arg[0]);
  v2 = eval_term(eval, eq->arg[1]);
  return vtbl_eval_eq(eval->vtbl, v1, v2);
}


/*
 * app is (fun arg[0] ... arg[n-1])
 */
static value_t eval_app(evaluator_t *eval, composite_term_t *app) {
  value_t *a;
  value_t *b;
  composite_term_t *update;
  value_t v, f;
  uint32_t n;
  term_t fun;

  // eval the arguments first
  assert(app->arity >= 2);
  n = app->arity - 1;
  a = alloc_istack_array(&eval->stack, n);
  eval_term_array(eval, app->arg+1, a, n); // a[i] = eval(arg[i])

  /*
   * Try to avoid evaluating fun if it's an update.
   * TODO: check whether that matters??
   */
  fun = app->arg[0];
  if (term_kind(eval->terms, fun) == UPDATE_TERM) {
    b = alloc_istack_array(&eval->stack, n);
    do {
      // fun is (update f (x_1 ... x_n) v)
      update = update_term_desc(eval->terms, fun);
      assert(update->arity == n + 2);

      // evaluate x_1 ... x_n
      eval_term_array(eval, update->arg+1, b, n); // b[i] = eval(x_{i+1})

      // check equality
      v = vtbl_eval_array_eq(eval->vtbl, a, b, n);
      if (is_unknown(eval->vtbl, v)) {
        // result is unknown too
        free_istack_array(&eval->stack, b);
        goto done;

      } else if (is_true(eval->vtbl, v)) {
        // ((update f (x_1 ... x_n) v) a[0] ... a[n-1]) --> v
        v = eval_term(eval, update->arg[n+1]);
        free_istack_array(&eval->stack, b);
        goto done;

      } else {
        // ((update f  ... v) a[0] ... a[n-1]) --> (f a[0] ... a[n-1])
        fun = update->arg[0];
      }

    } while (term_kind(eval->terms, fun) == UPDATE_TERM);

    free_istack_array(&eval->stack, b);
  }


  /*
   * compute (fun a[0] ... a[n-1])
   */
  assert(term_kind(eval->terms, fun) != UPDATE_TERM);
  f = eval_term(eval, fun);
  v = vtbl_eval_application(eval->vtbl, f, n, a);

 done:
  free_istack_array(&eval->stack, a);
  return v;
}


static value_t eval_or(evaluator_t *eval, composite_term_t *or) {
  uint32_t i, n;
  value_t v;

  n = or->arity;
  for (i=0; i<n; i++) {
    v = eval_term(eval, or->arg[i]);
    if (is_true(eval->vtbl, v)) {
      return v;
    }
    assert(is_false(eval->vtbl, v));
  }

  return vtbl_mk_false(eval->vtbl);
}


static value_t eval_xor(evaluator_t *eval, composite_term_t *xor) {
  uint32_t i, n;
  value_t v, w;

  n = xor->arity;
  v = vtbl_mk_false(eval->vtbl);
  for (i=0; i<n; i++) {
    w = eval_term(eval, xor->arg[i]);
    // v := v xor w: true if v != w, false if v == w
    v = vtbl_mk_bool(eval->vtbl, v != w);
  }

  return v;
}


static value_t eval_tuple(evaluator_t *eval, composite_term_t *tuple) {
  value_t *a;
  value_t v;
  uint32_t i, n;

  n = tuple->arity;
  a = alloc_istack_array(&eval->stack, n);
  for (i=0; i<n; i++) {
    a[i] = eval_term(eval, tuple->arg[i]);
  }
  v = vtbl_mk_tuple(eval->vtbl, n, a);
  free_istack_array(&eval->stack, a);

  return v;
}


static value_t eval_select(evaluator_t *eval, select_term_t *select) {
  value_t v;
  value_tuple_t *t;

  v = eval_term(eval, select->arg);
  t = vtbl_tuple(eval->vtbl, v);
  assert(0 <= select->idx && select->idx < t->nelems);

  return t->elem[select->idx];
}


static value_t eval_update(evaluator_t *eval, composite_term_t *update) {
  value_t *a;
  value_t v, f;
  uint32_t i, n;

  assert(update->arity >= 3);

  n = update->arity - 2;
  a = alloc_istack_array(&eval->stack, n);
  f = eval_term(eval, update->arg[0]);
  for (i=0; i<n; i++) {
    a[i] = eval_term(eval, update->arg[i+1]);
  }
  v = eval_term(eval, update->arg[n+1]);

  v = vtbl_mk_update(eval->vtbl, f, n, a, v);
  free_istack_array(&eval->stack, a);

  return v;
}


static value_t eval_distinct(evaluator_t *eval, composite_term_t *distinct) {
  value_t *a;
  value_t v, eq;
  uint32_t i, j, n;

  n = distinct->arity;
  a = alloc_istack_array(&eval->stack, n);
  for (i=0; i<n; i++) {
    v = eval_term(eval, distinct->arg[i]);

    for (j=0; j<i; j++) {
      eq = vtbl_eval_eq(eval->vtbl, a[j], v);
      if (is_unknown(eval->vtbl, eq)) {
        v = eq; // i.e., unknown
        goto done;
      } else if (is_true(eval->vtbl, eq)) {
        // a[j] == v so distinct is false
        v = vtbl_mk_false(eval->vtbl);
        goto done;
      }
    }
    a[i] = v;
  }

  v = vtbl_mk_true(eval->vtbl);

 done:
  free_istack_array(&eval->stack, a);
  return v;
}




/*
 * Return a default value of type tau
 */
static value_t make_default_value(evaluator_t *eval, type_t tau) {
  return vtbl_make_object(eval->vtbl, tau);
}



/*
 * Uninterpreted term t
 * - t has no concrete value assigned in the model
 * - the model keeps term substitution (in alias_map);
 */
static value_t eval_uninterpreted(evaluator_t *eval, term_t t) {
  term_t u;
  value_t v;

  assert(eval->model->has_alias);
  // check for a substitution
  u = model_find_term_substitution(eval->model, t);
  if (u == NULL_TERM) {
    // assign a default value based on t's type
    v = make_default_value(eval, term_type(eval->terms, t));
  } else {
    // [t --> u] is a substitution in the alias table
    v = eval_term(eval, u);
  }

  return v;
}

<<<<<<< HEAD
static inline rational_t* arith_get_mod(term_table_t *table, term_t t) {
=======
static inline const rational_t* arith_get_mod(term_table_t *table, term_t t) {
>>>>>>> dbd7e5ff
  type_t tau = term_type(table, t);
  return is_finite_type(table->types, tau) ? ff_type_size(table->types, tau) : NULL;
}


/*
 * Compute the value v of term t in the model
 * - add the mapping t := v  to the cache
 * - raise an exception if t can't be evaluated
 */
static value_t eval_term(evaluator_t *eval, term_t t) {
  term_table_t *terms;
  bool negative;
  value_t v;
  term_kind_t t_kind;

  negative = is_neg_term(t);
  t = unsigned_term(t);

  /*
   * First check the model itself then check the cache.
   * If no value is mapped to t in either of them, compute t's
   * value v and add the mapping t := v to the cache.
   */
  v = model_find_term_value(eval->model, t);
  if (v == null_value) {
    v = eval_cached_value(eval, t);
    if (v == null_value) {
      terms = eval->terms;

      t_kind = term_kind(terms, t);
      switch (t_kind) {
      case CONSTANT_TERM:
        if (t == true_term) {
          v = vtbl_mk_true(eval->vtbl);
        } else if (t == false_term) {
          v = vtbl_mk_false(eval->vtbl);
        } else {
          v = vtbl_mk_const(eval->vtbl, term_type(terms, t), constant_term_index(terms, t),
                            term_name(terms, t));
        }
        break;

      case ARITH_CONSTANT:
        v = vtbl_mk_rational(eval->vtbl, rational_term_desc(terms, t));
        break;

      case ARITH_FF_CONSTANT:
        assert(arith_get_mod(terms, t) && q_is_pos(arith_get_mod(terms, t)));
        assert(q_lt(finitefield_term_desc(terms, t), arith_get_mod(terms, t)));
        v = vtbl_mk_finitefield(eval->vtbl, finitefield_term_desc(terms, t), arith_get_mod(terms, t));
        break;

      case BV64_CONSTANT:
        v = eval_bv64_constant(eval, bvconst64_term_desc(terms, t));
        break;

      case BV_CONSTANT:
        v = eval_bv_constant(eval, bvconst_term_desc(terms, t));
        break;

      case VARIABLE:
        // free variable
        longjmp(eval->env, MDL_EVAL_FREEVAR_IN_TERM);
        break;

      case UNINTERPRETED_TERM:
        // t has no value mapped in the model
        if (eval->model->has_alias) {
          v = eval_uninterpreted(eval, t);
        } else {
          longjmp(eval->env, MDL_EVAL_UNKNOWN_TERM);
        }
        break;

      case ARITH_EQ_ATOM:
        v = eval_arith_eq(eval, arith_eq_arg(terms, t));
        break;

      case ARITH_GE_ATOM:
        v = eval_arith_ge(eval, arith_ge_arg(terms, t));
        break;

      case ARITH_IS_INT_ATOM:
        v = eval_arith_is_int(eval, arith_is_int_arg(terms, t));
        break;

      case ARITH_FLOOR:
        v = eval_arith_floor(eval, arith_floor_arg(terms, t));
        break;

      case ARITH_CEIL:
        v = eval_arith_ceil(eval, arith_ceil_arg(terms, t));
        break;

      case ARITH_ABS:
        v = eval_arith_abs(eval, arith_abs_arg(terms, t));
        break;

      case ARITH_ROOT_ATOM:
        // not supported (but don't crash if we see them)
        v = vtbl_mk_unknown(eval->vtbl);
        break;

      case ARITH_FF_EQ_ATOM:
        v = eval_arith_ff_eq(eval, arith_ff_eq_arg(terms, t));
        break;

      case ITE_TERM:
      case ITE_SPECIAL:
        v = eval_ite(eval, ite_term_desc(terms, t));
        break;

      case APP_TERM:
        v = eval_app(eval, app_term_desc(terms, t));
        break;

      case UPDATE_TERM:
        v = eval_update(eval, update_term_desc(terms, t));
        break;

      case TUPLE_TERM:
        v = eval_tuple(eval, tuple_term_desc(terms, t));
        break;

      case EQ_TERM:
        v = eval_eq(eval, eq_term_desc(terms, t));
        break;

      case DISTINCT_TERM:
        v = eval_distinct(eval, distinct_term_desc(terms, t));
        break;

      case FORALL_TERM:
        // don't try to evaluate forall for now
        // but we could deal with quantification over finite types
        longjmp(eval->env, MDL_EVAL_QUANTIFIER);
        break;

      case LAMBDA_TERM:
        // don't evaluate
        longjmp(eval->env, MDL_EVAL_LAMBDA);
        break;

      case OR_TERM:
        v = eval_or(eval, or_term_desc(terms, t));
        break;

      case XOR_TERM:
        v = eval_xor(eval, xor_term_desc(terms, t));
        break;

      case ARITH_BINEQ_ATOM:
        v = eval_arith_bineq(eval, arith_bineq_atom_desc(terms, t));
        break;

      case ARITH_RDIV:
        v = eval_arith_rdiv(eval, arith_rdiv_term_desc(terms, t));
        break;

      case ARITH_IDIV:
        v = eval_arith_idiv(eval, arith_idiv_term_desc(terms, t));
        break;

      case ARITH_MOD:
        v = eval_arith_mod(eval, arith_mod_term_desc(terms, t));
        break;

      case ARITH_DIVIDES_ATOM:
        v = eval_arith_divides(eval, arith_divides_atom_desc(terms, t));
        break;

      case ARITH_FF_BINEQ_ATOM:
        v = eval_finitefield_bineq(eval, arith_ff_bineq_atom_desc(terms, t));
        break;

      case BV_ARRAY:
        v = eval_bv_array(eval, bvarray_term_desc(terms, t));
        break;

      case BV_DIV:
        v = eval_bv_div(eval, bvdiv_term_desc(terms, t));
        break;

      case BV_REM:
        v = eval_bv_rem(eval, bvrem_term_desc(terms, t));
        break;

      case BV_SDIV:
        v = eval_bv_sdiv(eval, bvsdiv_term_desc(terms, t));
        break;

      case BV_SREM:
        v = eval_bv_srem(eval, bvsrem_term_desc(terms, t));
        break;

      case BV_SMOD:
        v = eval_bv_smod(eval, bvsmod_term_desc(terms, t));
        break;

      case BV_SHL:
        v = eval_bv_shl(eval, bvshl_term_desc(terms, t));
        break;

      case BV_LSHR:
        v = eval_bv_lshr(eval, bvlshr_term_desc(terms, t));
        break;

      case BV_ASHR:
        v = eval_bv_ashr(eval, bvashr_term_desc(terms, t));
        break;

      case BV_EQ_ATOM:
        v = eval_bveq(eval, bveq_atom_desc(terms, t));
        break;

      case BV_GE_ATOM:
        v = eval_bvge(eval, bvge_atom_desc(terms, t));
        break;

      case BV_SGE_ATOM:
        v = eval_bvsge(eval, bvsge_atom_desc(terms, t));
        break;

      case SELECT_TERM:
        v = eval_select(eval, select_term_desc(terms, t));
        break;

      case BIT_TERM:
        v = eval_bit(eval, bit_term_desc(terms, t));
        break;

      case POWER_PRODUCT:
        if (is_bitvector_term(terms, t)) {
          v = eval_bv_pprod(eval, pprod_term_desc(terms, t), term_bitsize(terms, t));
        } else if (is_arithmetic_term(terms, t)) {
          v = eval_arith_pprod(eval, pprod_term_desc(terms, t), NULL);
        } else if (is_finitefield_term(terms, t)) {
          v = eval_arith_pprod(eval, pprod_term_desc(terms, t), arith_get_mod(terms, t));
        } else {
          assert(false);
          v = vtbl_mk_unknown(eval->vtbl);
        }
        break;

      case ARITH_POLY:
        v = eval_arith_poly(eval, poly_term_desc(terms, t));
        break;

      case ARITH_FF_POLY:
        v = eval_arith_ff_poly(eval, finitefield_poly_term_desc(terms, t), arith_get_mod(terms, t));
        break;

      case BV64_POLY:
        v = eval_bv64_poly(eval, bvpoly64_term_desc(terms, t));
        break;

      case BV_POLY:
        v = eval_bv_poly(eval, bvpoly_term_desc(terms, t));
        break;

      default:
        assert(false);
        longjmp(eval->env, MDL_EVAL_INTERNAL_ERROR);
        break;
      }

      // if the result v is unknown we quit now
      assert(v >= 0); // Coverity thinks v can be negative.
      if (object_is_unknown(eval->vtbl, v)) {
        longjmp(eval->env, MDL_EVAL_FAILED);
      }

      eval_cache_map(eval, t, v);
    }
  }

  if (negative) {
    v = vtbl_mk_not(eval->vtbl, v);
  }

  return v;
}


/*
 * Compute the value of t in the model
 * - t must be a valid term
 * - return a negative code if there's an error
 * - otherwise, return the id of a concrete object of eval->model.vtbl
 *
 * Evaluation may create new objects. All these new objects are
 * permananet in eval->vtbl.
 */
value_t eval_in_model(evaluator_t *eval, term_t t) {
  value_t v;

  v = setjmp(eval->env);
  if (v == 0) {
    v = eval_term(eval, t);
  } else {
    assert(v < 0); // error code after longjmp
    reset_istack(&eval->stack);
  }

  return v;
}


/*
 * Check whether t is true in the model
 * - t must be a valid term
 * - return true if t evaluates to true
 * - return false if t can't be evaluated or
 *   if t's value is not boolean or not true.
 */
bool eval_to_true_in_model(evaluator_t *eval, term_t t) {
  value_t v;

  v = eval_in_model(eval, t);
  return good_object(eval->vtbl, v) && is_true(eval->vtbl, v);
}


/*
 * Check whether t is false in the model
 * - t must be a valid term
 * - return true if t evaluates to true
 * - return false if t can't be evaluated or
 *   if t's value is not boolean or not true.
 */
bool eval_to_false_in_model(evaluator_t *eval, term_t t) {
  value_t v;

  v = eval_in_model(eval, t);
  return good_object(eval->vtbl, v) && is_false(eval->vtbl, v);
}


/*
 * Check whether t is zero in the model
 * - t must be a valid term
 * - if t is an arithmetic term, this checks whether value(t) == 0
 * - if t is a bit-vector term, this checks whether value(t) == 0b0000...
 * - return false if t can't be evaluated, or if t is not an arithemtic
 *   term nor a bitvector term, or if t's value is not zero.
 */
bool eval_to_zero_in_model(evaluator_t *eval, term_t t) {
  value_t v;

  v = eval_in_model(eval, t);
  return good_object(eval->vtbl, v) &&
    (is_zero(eval->vtbl, v) || is_bvzero(eval->vtbl, v));
}

/*
 * Check whether t evaluates to +/-1 in the model
 * - t must be a valid  term
 * - return false if t can't be evaluated or its value is not a rational
 * - return true if t's value is either +1 or -1
 */
bool eval_to_unit_in_model(evaluator_t *eval, term_t t) {
  value_t v;

  v = eval_in_model(eval, t);
  return good_object(eval->vtbl, v) && is_unit(eval->vtbl, v);
}




/*
 * Compute the values of terms a[0 ... n-1]
 * - don't return anything
 * - the value of a[i] can be queried by using eval_in_model(eval, a[i]) later
 *   (this reads the value from eval->cache so that's cheap).
 */
void eval_terms_in_model(evaluator_t *eval, const term_t *a, uint32_t n) {
  uint32_t i;

  for (i=0; i<n; i++) {
    (void) eval_in_model(eval, a[i]);
  }
}


/*
 * Check whether term t is useful:
 * - return true if t is unintepreted and has no existing value in eval->model
 *   and is not mapped to another term u in the alias_map
 */
static bool term_is_useful(model_t *model, term_t t) {
  value_t v;

  if (term_kind(model->terms, t) == UNINTERPRETED_TERM) {
    v = model_find_term_value(model, t);
    if (v == null_value && model->has_alias) {
      return model_find_term_substitution(model, t) == NULL_TERM;
    }
  }
  return false;
}

/*
 * Add a mapping t->v in eval->model for every pair (t, v) found in eval->cache
 * and such that t is useful.
 */
void eval_record_useful_terms(evaluator_t *eval) {
  model_t *model;
  int_hmap_t *cache;
  int_hmap_pair_t *r;

  model = eval->model;
  cache = &eval->cache;
  r = int_hmap_first_record(cache);
  while (r != NULL) {
    // r->key is the term, r->val is the value
    if (term_is_useful(model, r->key) && !is_unknown(eval->vtbl, r->val)) {
      model_map_term(model, r->key, r->val);
    }
    r = int_hmap_next_record(cache, r);
  }

}

/*
 * Cached-term collector:
 * - call f(aux, t) for every t that's stored in eval->cache
 *   if f(aux, t) returns true, add t to v
 * - f must not have side effects
 */
void evaluator_collect_cached_terms(evaluator_t *eval, void *aux, model_filter_t f, ivector_t *v) {
  int_hmap_t *cache;
  int_hmap_pair_t *r;

  cache = &eval->cache;
  r = int_hmap_first_record(cache);
  while (r != NULL) {
    if (f(aux, r->key)) {
      ivector_push(v, r->key);
    }
    r = int_hmap_next_record(cache, r);
  }
}<|MERGE_RESOLUTION|>--- conflicted
+++ resolved
@@ -724,11 +724,7 @@
 /*
  * Power product: arithmetic
  */
-<<<<<<< HEAD
-static value_t eval_arith_pprod(evaluator_t *eval, pprod_t *p, rational_t *mod) {
-=======
 static value_t eval_arith_pprod(evaluator_t *eval, pprod_t *p, const rational_t *mod) {
->>>>>>> dbd7e5ff
   rational_t prod;
   uint32_t i, n;
   term_t t;
@@ -858,11 +854,7 @@
   return v;
 }
 
-<<<<<<< HEAD
-static value_t eval_arith_ff_poly(evaluator_t *eval, polynomial_t *p, rational_t *mod) {
-=======
 static value_t eval_arith_ff_poly(evaluator_t *eval, polynomial_t *p, const rational_t *mod) {
->>>>>>> dbd7e5ff
   rational_t sum;
   uint32_t i, n;
   term_t t;
@@ -1609,11 +1601,7 @@
   return v;
 }
 
-<<<<<<< HEAD
-static inline rational_t* arith_get_mod(term_table_t *table, term_t t) {
-=======
 static inline const rational_t* arith_get_mod(term_table_t *table, term_t t) {
->>>>>>> dbd7e5ff
   type_t tau = term_type(table, t);
   return is_finite_type(table->types, tau) ? ff_type_size(table->types, tau) : NULL;
 }
