/*
 * This file is part of the Yices SMT Solver.
 * Copyright (C) 2017 SRI International.
 *
 * Yices is free software: you can redistribute it and/or modify
 * it under the terms of the GNU General Public License as published by
 * the Free Software Foundation, either version 3 of the License, or
 * (at your option) any later version.
 *
 * Yices is distributed in the hope that it will be useful,
 * but WITHOUT ANY WARRANTY; without even the implied warranty of
 * MERCHANTABILITY or FITNESS FOR A PARTICULAR PURPOSE.  See the
 * GNU General Public License for more details.
 *
 * You should have received a copy of the GNU General Public License
 * along with Yices.  If not, see <http://www.gnu.org/licenses/>.
 */

/*
 * Stack-based API for building terms and types
 * Intended to support parsing.
 */

#if defined(CYGWIN) || defined(MINGW)
#ifndef __YICES_DLLSPEC__
#define __YICES_DLLSPEC__ __declspec(dllexport)
#endif
#endif

#include <assert.h>
#include <string.h>

#include "parser_utils/term_stack2.h"

#include "api/yices_extensions.h"
#include "api/yices_api_lock_free.h"
#include "api/yices_globals.h"
#include "parser_utils/tstack_internals.h"
#include "terms/bv64_constants.h"
#include "terms/bvarith64_buffer_terms.h"
#include "terms/bvarith_buffer_terms.h"
#include "terms/rba_buffer_terms.h"
#include "utils/hash_functions.h"

#include "yices.h"

#ifndef NDEBUG
#include <stdio.h>
#include <inttypes.h>

#include "io/type_printer.h"
#include "io/term_printer.h"
#endif


/****************
 *  EXCEPTIONS  *
 ***************/

/*
 * Exception raised when processing element e
 * - stack->error_pos is set to e->pos
 * - stack->error_op is set to stack->top_op
 * - stack->error_string is set to e's string field if e is a symbol or a string
 *   or a binding, or to NULL otherwise.
 * code is returned to exception handler by longjmp
 */
void __attribute__((noreturn)) raise_exception(tstack_t *stack, stack_elem_t *e, int code) {
  stack->error_loc = e->loc;
  stack->error_op = stack->top_op;
  switch (e->tag) {
  case TAG_SYMBOL:
  case TAG_STRING:
    stack->error_string = e->val.string;
    break;
  case TAG_BINDING:
    stack->error_string = e->val.binding.symbol;
    break;
  case TAG_TYPE_BINDING:
    stack->error_string = e->val.type_binding.symbol;
    break;
  default:
    stack->error_string = NULL;
    break;
  }
  longjmp(stack->env, code);
}

/*
 * Exception on a push_op operation
 * - loc = corresponding loc
 * - code = error code
 */
#ifndef NDEBUG
static void __attribute__((noreturn)) bad_op_exception(tstack_t *stack, loc_t *loc, uint32_t op) {
  stack->error_loc = *loc;
  stack->error_op = op;
  stack->error_string = NULL;
  longjmp(stack->env, TSTACK_INVALID_OP);
}
#endif


/*
 * Bad format or other error on a push_rational, push_float, push_bvbin, push_hexbin operation, etc.
 */
void __attribute__((noreturn)) push_exception(tstack_t *stack, loc_t *loc, char *s, int code) {
  stack->error_loc = *loc;
  stack->error_op = NO_OP;
  stack->error_string = s;
  longjmp(stack->env, code);
}

/*
 * Translate a yices error into an exception.
 */
void __attribute__((noreturn)) report_yices_error(tstack_t *stack) {
  uint32_t i;

  i = stack->frame;
  stack->error_loc = stack->elem[i].loc;
  stack->error_op = stack->top_op;
  stack->error_string = NULL;
  longjmp(stack->env, TSTACK_YICES_ERROR);
}


/********************
 *  OPERATOR TABLE  *
 *******************/

/*
 * Allocate a table of size n
 */
static void alloc_op_table(op_table_t *table, uint32_t n) {
  assert(n <= MAX_OP_TABLE_SIZE);
  table->assoc = (uint8_t *) safe_malloc(n * sizeof(uint8_t));
  table->eval = (eval_fun_t *) safe_malloc(n * sizeof(eval_fun_t));
  table->check = (check_fun_t *) safe_malloc(n * sizeof(check_fun_t));
  table->num_ops = 0;
  table->size = n;
}

/*
 * Delete
 */
static void delete_op_table(op_table_t *table) {
  safe_free(table->assoc);
  safe_free(table->eval);
  safe_free(table->check);
  table->assoc = NULL;
  table->eval = NULL;
  table->check = NULL;
}


/**************************
 *  STACK INITIALIZATION  *
 *************************/

/*
 * Initialize stack:
 * - nops = size of the operator table
 */
static void alloc_tstack(tstack_t *stack, uint32_t nops) {
  uint32_t n;
  stack_elem_t *tmp;

  n = DEFAULT_TERM_STACK_SIZE;
  tmp = (stack_elem_t *) safe_malloc(n * sizeof(stack_elem_t));

  // mark bottom element
  tmp->tag = TAG_OP;
  tmp->val.opval.opcode = NO_OP;
  tmp->val.opval.multiplicity = 0;
  tmp->val.opval.prev = 0;

  stack->elem = tmp;
  stack->top = 1;
  stack->size = n;
  stack->frame = 0;
  stack->top_op = NO_OP;

  alloc_op_table(&stack->op_table, nops);

  init_arena(&stack->mem);

  stack->aux_buffer = (int32_t *) safe_malloc(DEFAULT_AUX_SIZE * sizeof(int32_t));
  stack->aux_size = DEFAULT_AUX_SIZE;

  stack->sbuffer = NULL;
  stack->sbuffer_size = 0;

  stack->name_buffer = NULL;
  stack->name_buffer_size = 0;

  init_bvconstant(&stack->bvconst_buffer);

  stack->abuffer = NULL;
  stack->bva64buffer = NULL;
  stack->bvabuffer = NULL;
  stack->bvlbuffer = NULL;

  stack->tvar_id = 0;

  stack->avtbl = NULL;

  stack->error_op = NO_OP;
  stack->error_loc.line = 0;
  stack->error_loc.column = 0;
  stack->error_string = NULL;
}


/*
 * Extend: increase size by 50%
 */
static void tstack_extend(tstack_t *stack) {
  uint32_t n;

  n = stack->size + 1;
  n += n >> 1;

  if (n > MAX_TERM_STACK_SIZE) {
    out_of_memory();
  }

  stack->elem = (stack_elem_t *) safe_realloc(stack->elem, n * sizeof(stack_elem_t));
  stack->size = n;
}


/*
 * Return top index and extend the stack if it's full
 * also increment top.
 */
static uint32_t tstack_get_top(tstack_t *stack) {
  uint32_t i;

  i = stack->top;
  stack->top ++;
  if (i >= stack->size) {
    tstack_extend(stack);
    assert(i < stack->size);
  }
  return i;
}

/*
 * Same thing but return a pointer to element i
 */
static stack_elem_t *tstack_get_topelem(tstack_t *stack) {
  uint32_t k;
  // The order is important: tstack_get_top has side effects
  // (including changing stack->elem)!!
  k = tstack_get_top(stack);
  return stack->elem + k;
}





/*********************
 *  PUSH OPERATIONS  *
 ********************/

/*
 * Push op: create a new frame and push the operator.
 *
 * For special operators (such that assoc[op] == 1) , if the current
 * top-operator is identical to op, then we just increment its
 * multiplicity index.
 *
 * If op is BIND, then top-op must be LET.
 * If op is DECLARE_VAR, then top-op must be MK_EXISTS or MK_FORALL or MK_LAMBDA
 *
 * For all operators except BIND, DECLARE_VAR, and DECLARE_TYPE_VAR,
 * we also open a new scope in the arena. For BIND the arena scope
 * remains the one open by the enclosing LET. For DECLARE_VAR, it's
 * the one of the enclosing FORALL, EXISTS, or LAMBDA. For
 * DECLARE_TYPE_VAR, it's also the one open by the enclosing operator
 * (must be something like SMT LIB 2's define-sort).
 *
 * NOTE: in SMT-LIB 2, we can have DECLARE_VAR inside a define-fun
 * operation.
 */
void tstack_push_op(tstack_t *stack, int32_t op, loc_t *loc) {
  uint32_t i;
  stack_elem_t *e;

#ifndef NDEBUG
  if (op < 0 ||
      op >= stack->op_table.num_ops ||
      stack->op_table.check[op] == NULL ||
      stack->op_table.eval[op] == NULL) {
    bad_op_exception(stack, loc, op);
  }
#endif

  if (stack->op_table.assoc[op] && stack->top_op == op) {
    i = stack->frame;
    stack->elem[i].val.opval.multiplicity ++;
    return;
  }

  i = tstack_get_top(stack);
  e = stack->elem + i;
  e->tag = TAG_OP;
  e->val.opval.opcode = op;
  e->val.opval.prev = stack->frame;
  e->val.opval.multiplicity = 0;
  e->loc = *loc;
  stack->top_op = op;
  stack->frame = i;

  if (op != BIND && op != DECLARE_VAR && op != DECLARE_TYPE_VAR) {
    // mark start of new scope
    arena_push(&stack->mem);
  }
}


/*
 * Push opcode on top of the stack. Don't create a new frame.
 * Don't open a new scope in the arena.
 */
void tstack_push_opcode(tstack_t *stack, int32_t op, loc_t *loc) {
  stack_elem_t *e;

#ifndef NDEBUG
  if (op < 0 || op >= stack->op_table.num_ops) {
    bad_op_exception(stack, loc, op);
  }
#endif

  e = tstack_get_topelem(stack);
  e->tag = TAG_OPCODE;
  e->val.op = op;
  e->loc = *loc;
}

/*
 * Push a copy of string s, n = length of s
 * - tag = type of string (either TAG_STRING or TAG_SYMBOL)
 */
void tstack_push_str(tstack_t *stack, tag_t tag, char *s, uint32_t n, loc_t *loc) {
  char *tmp;
  stack_elem_t *e;

  assert(strlen(s) == n);

  tmp = (char *) arena_alloc(&stack->mem, n + 1);
  strcpy(tmp, s);
  e = tstack_get_topelem(stack);
  e->tag = tag;
  e->val.string = tmp;
  e->loc = *loc;
}


/*
 * For define-type or define term: push a name s on the stack.
 *
 * These functions are like push_symbol but they raise an exception if
 * name is already used (TSTACK_TYPENAME_REDEF, TSTACK_TERMNAME_REDEF,
 * or TSTACK_MACRO_REDEF)
 */
void tstack_push_free_typename(tstack_t *stack, char *s, uint32_t n, loc_t *loc) {
  if (_o_yices_get_type_by_name(s) != NULL_TYPE) {
    push_exception(stack, loc, s, TSTACK_TYPENAME_REDEF);
  }
  tstack_push_str(stack, TAG_SYMBOL, s, n, loc);
}

void tstack_push_free_termname(tstack_t *stack, char *s, uint32_t n, loc_t *loc) {
  if (_o_yices_get_term_by_name(s) != NULL_TERM) {
    push_exception(stack, loc, s, TSTACK_TERMNAME_REDEF);
  }
  tstack_push_str(stack, TAG_SYMBOL, s, n, loc);
}

void tstack_push_free_macroname(tstack_t *stack, char *s, uint32_t n, loc_t *loc) {
  if (yices_get_macro_by_name(s) >= 0) {
    push_exception(stack, loc, s, TSTACK_MACRO_REDEF);
  }
  tstack_push_str(stack, TAG_SYMBOL, s, n, loc);
}

/*
 * Variant: raise exception (TSTACK_TYPENAME_REDEF) if s is already
 * used either as a type or as a macro name
 */
void tstack_push_free_type_or_macro_name(tstack_t *stack, char *s, uint32_t n, loc_t *loc) {
  if (_o_yices_get_type_by_name(s) != NULL_TYPE || yices_get_macro_by_name(s) >= 0) {
    push_exception(stack, loc, s, TSTACK_TYPENAME_REDEF);
  }
  tstack_push_str(stack, TAG_SYMBOL, s, n, loc);
}


/*
 * Convert a string to a rational and push that
 * - s must be null-terminated and of rational or floating point formats
 */
void tstack_push_rational(tstack_t *stack, char *s, loc_t *loc) {
  stack_elem_t *e;
  int code;

  e = tstack_get_topelem(stack);
  e->tag = TAG_RATIONAL;
  e->loc = *loc;
  q_init(&e->val.rational);
  code = q_set_from_string(&e->val.rational, s);
  if (code < 0) {
    // -1 means that the format is wrong
    // -2 means that the denominator is zero
    if (code == -1) {
      push_exception(stack, loc, s, TSTACK_RATIONAL_FORMAT);
    } else {
      assert(code == -2);
      push_exception(stack, loc, s, TSTACK_DIVIDE_BY_ZERO);
    }
  }
}

void tstack_push_float(tstack_t *stack, char *s, loc_t *loc) {
  stack_elem_t *e;
  int code;

  e = tstack_get_topelem(stack);
  e->tag = TAG_RATIONAL;
  e->loc = *loc;
  q_init(&e->val.rational);
  code = q_set_from_float_string(&e->val.rational, s);
  if (code < 0) {
    push_exception(stack, loc, s, TSTACK_FLOAT_FORMAT);
  }
}


/*
 * Push a small bitvector constant:
 * - n = bitsize (1 <= n <= 64)
 * - c = value
 */
static void tstack_push_bv64(tstack_t *stack, uint32_t n, uint64_t c, loc_t *loc) {
  stack_elem_t *e;

  assert(1 <= n && n <= 64 && c == norm64(c, n));

  e = tstack_get_topelem(stack);
  e->tag = TAG_BV64;
  e->val.bv64.bitsize = n;
  e->val.bv64.value = c;
  e->loc = *loc;
}


/*
 * Push a generic bitvector constant
 * - n = bitsize (n > 64)
 * - c = value as an array of words
 */
static void tstack_push_bv(tstack_t *stack, uint32_t n, uint32_t *c, loc_t *loc) {
  stack_elem_t *e;

  assert(n > 64);

  e = tstack_get_topelem(stack);
  e->tag = TAG_BV;
  e->val.bv.bitsize = n;
  e->val.bv.data = c;
  e->loc = *loc;
}


/*
 * Convert a string to a bitvector constant and push that
 * - n = length of the string
 * - s must be a string of binary or hexadecimal digits (no prefix)
 */
void tstack_push_bvbin(tstack_t *stack, char *s, uint32_t n, loc_t *loc) {
  uint32_t k;
  int code;
  uint32_t *tmp;
  uint64_t c;

  if (n > 64) {
    // large constant
    k = (n + 31) >> 5; // number of words
    tmp = bvconst_alloc(k);
    code = bvconst_set_from_string(tmp, n, s);
    if (code < 0) goto error;

    bvconst_normalize(tmp, n);
    tstack_push_bv(stack, n, tmp, loc);

  } else {
    // small constant
    code = bvconst64_set_from_string(&c, n, s);
    if (code < 0) goto error;
    tstack_push_bv64(stack, n, c, loc);
  }
  return;

 error:
  push_exception(stack, loc, s, TSTACK_BVBIN_FORMAT);
}

void tstack_push_bvhex(tstack_t *stack, char *s, uint32_t n, loc_t *loc) {
  uint32_t k;
  int code;
  uint32_t *tmp;
  uint64_t c;

  if (n > 16) {
    // large constant
    k = (n + 7) >> 3; // number of words
    tmp = bvconst_alloc(k);
    code = bvconst_set_from_hexa_string(tmp, n, s);
    if (code < 0) goto error;

    bvconst_normalize(tmp, 4 * n);
    tstack_push_bv(stack, 4 * n, tmp, loc);

  } else {
    // small constant
    code = bvconst64_set_from_hexa_string(&c, n, s);
    if (code < 0) goto error;
    tstack_push_bv64(stack, 4 * n, c, loc);
  }
  return;

 error:
  push_exception(stack, loc, s, TSTACK_BVHEX_FORMAT);
}


/*
 * Convert a name to a type or a term and push the type or term on the stack
 */
void tstack_push_type_by_name(tstack_t *stack, char *s, loc_t *loc) {
  stack_elem_t *e;
  type_t tau;

  tau = _o_yices_get_type_by_name(s);
  if (tau == NULL_TYPE) push_exception(stack, loc, s, TSTACK_UNDEF_TYPE);

  e = tstack_get_topelem(stack);
  e->tag = TAG_TYPE;
  e->val.type = tau;
  e->loc = *loc;
}

void tstack_push_term_by_name(tstack_t *stack, char *s, loc_t *loc) {
  stack_elem_t *e;
  term_t t;

  t = _o_yices_get_term_by_name(s);
  if (t == NULL_TERM) push_exception(stack, loc, s, TSTACK_UNDEF_TERM);

  e = tstack_get_topelem(stack);
  e->tag = TAG_TERM;
  e->val.term = t;
  e->loc = *loc;
}

void tstack_push_macro_by_name(tstack_t *stack, char *s, loc_t *loc) {
  stack_elem_t *e;
  int32_t id;

  id = yices_get_macro_by_name(s);
  if (id < 0) push_exception(stack, loc, s, TSTACK_UNDEF_MACRO);

  e = tstack_get_topelem(stack);
  e->tag = TAG_MACRO;
  e->val.macro = id;
  e->loc = *loc;
}


/*
 * Push primitive types or terms
 */
void tstack_push_bool_type(tstack_t *stack, loc_t *loc) {
  stack_elem_t *e;

  e = tstack_get_topelem(stack);
  e->tag = TAG_TYPE;
  e->val.type = _o_yices_bool_type();
  e->loc = *loc;
}

void tstack_push_int_type(tstack_t *stack, loc_t *loc) {
  stack_elem_t *e;

  e = tstack_get_topelem(stack);
  e->tag = TAG_TYPE;
  e->val.type = _o_yices_int_type();
  e->loc = *loc;
}

void tstack_push_real_type(tstack_t *stack, loc_t *loc) {
  stack_elem_t *e;

  e = tstack_get_topelem(stack);
  e->tag = TAG_TYPE;
  e->val.type = _o_yices_real_type();
  e->loc = *loc;
}

void tstack_push_true(tstack_t *stack, loc_t *loc) {
  stack_elem_t *e;

  e = tstack_get_topelem(stack);
  e->tag = TAG_TERM;
  e->val.term = yices_true();
  e->loc = *loc;
}

void tstack_push_false(tstack_t *stack, loc_t *loc) {
  stack_elem_t *e;

  e = tstack_get_topelem(stack);
  e->tag = TAG_TERM;
  e->val.term = yices_false();
  e->loc = *loc;
}


/*
 * Push an integer constant
 */
void tstack_push_int32(tstack_t *stack, int32_t x, loc_t *loc) {
  stack_elem_t *e;

  e = tstack_get_topelem(stack);
  e->tag = TAG_RATIONAL;
  e->loc = *loc;
  q_init(&e->val.rational);
  q_set32(&e->val.rational, x);
}


/*
 * Terms or types
 */
void tstack_push_term(tstack_t *stack, term_t t, loc_t *loc) {
  stack_elem_t *e;

  e = tstack_get_topelem(stack);
  e->tag = TAG_TERM;
  e->val.term = t;
  e->loc = *loc;
}

void tstack_push_type(tstack_t *stack, type_t tau, loc_t *loc) {
  stack_elem_t *e;

  e = tstack_get_topelem(stack);
  e->tag = TAG_TYPE;
  e->val.type = tau;
  e->loc = *loc;
}

void tstack_push_macro(tstack_t *stack, int32_t id, loc_t *loc) {
  stack_elem_t *e;

  e = tstack_get_topelem(stack);
  e->tag = TAG_MACRO;
  e->val.macro = id;
  e->loc = *loc;
}


/**********************
 *  INTERNAL BUFFERS  *
 *********************/

/*
 * Invariant we want to maintain:
 * - stack->abuffer is either NULL or it's pointing to the last
 *   arithmetic_buffer allocated and that buffer does not occur in the stack.
 * - if an element in the stack has tag = TAG_ARITH_BUFFER
 *   then its value is a pointer to an arithmetic buffer != stack->abuffer.
 * Same thing for stack->bvabuffer and stack->bvlbuffer.
 */

/*
 * Get the internal buffers (or allocate a new one)
 */
rba_buffer_t *tstack_get_abuffer(tstack_t *stack) {
  rba_buffer_t *tmp;

  tmp = stack->abuffer;
  if (tmp == NULL) {
    tmp = yices_new_arith_buffer();
    stack->abuffer = tmp;
  } else {
    reset_rba_buffer(tmp);
  }
  assert(rba_buffer_is_zero(tmp));
  return tmp;
}

bvarith64_buffer_t *tstack_get_bva64buffer(tstack_t *stack, uint32_t bitsize) {
  bvarith64_buffer_t *tmp;

  assert(1 <= bitsize && bitsize <= 64);

  tmp = stack->bva64buffer;
  if (tmp == NULL) {
    tmp = yices_new_bvarith64_buffer(bitsize);
    stack->bva64buffer = tmp;
  } else {
    bvarith64_buffer_prepare(tmp, bitsize); // reset to zero and set size to bitsize
  }

  assert(bvarith64_buffer_is_zero(tmp) && bvarith64_buffer_bitsize(tmp) == bitsize);

  return tmp;
}

bvarith_buffer_t *tstack_get_bvabuffer(tstack_t *stack, uint32_t bitsize) {
  bvarith_buffer_t *tmp;

  assert(64 < bitsize && bitsize <= YICES_MAX_BVSIZE);

  tmp = stack->bvabuffer;
  if (tmp == NULL) {
    tmp = yices_new_bvarith_buffer(bitsize);
    stack->bvabuffer = tmp;
  } else {
    bvarith_buffer_prepare(tmp, bitsize); // reset to zero and set size
  }

  assert(bvarith_buffer_is_zero(tmp) && bvarith_buffer_bitsize(tmp) == bitsize);

  return tmp;
}

bvlogic_buffer_t *tstack_get_bvlbuffer(tstack_t *stack) {
  bvlogic_buffer_t *tmp;

  tmp = stack->bvlbuffer;
  if (tmp == NULL) {
    tmp = yices_new_bvlogic_buffer();
    stack->bvlbuffer = tmp;
  } else {
    bvlogic_buffer_clear(tmp);
  }
  return tmp;
}


/*
 * Free or recycle a buffer
 */
static void recycle_abuffer(tstack_t *stack, rba_buffer_t *b) {
  if (stack->abuffer == NULL) {
    reset_rba_buffer(b);
    stack->abuffer = b;
  } else if (stack->abuffer != b) {
    yices_free_arith_buffer(b);
  }
}

static void recycle_bva64buffer(tstack_t *stack, bvarith64_buffer_t *b) {
  if (stack->bva64buffer == NULL) {
    bvarith64_buffer_prepare(b, 32); // any non-zero value would work
    stack->bva64buffer = b;
  } else if (stack->bva64buffer != b) {
    yices_free_bvarith64_buffer(b);
  }
}

static void recycle_bvabuffer(tstack_t *stack, bvarith_buffer_t *b) {
  if (stack->bvabuffer == NULL) {
    bvarith_buffer_prepare(b, 100); // any non-zero value would work
    stack->bvabuffer = b;
  } else if (stack->bvabuffer != b) {
    yices_free_bvarith_buffer(b);
  }
}

static void recycle_bvlbuffer(tstack_t *stack, bvlogic_buffer_t *b) {
  if (stack->bvlbuffer == NULL) {
    bvlogic_buffer_clear(b);
    stack->bvlbuffer = b;
  } else if (stack->bvlbuffer != b) {
    yices_free_bvlogic_buffer(b);
  }
}


/*
 * Make the auxiliary buffer large enough for n terms or types
 */
void extend_aux_buffer(tstack_t *stack, uint32_t n) {
  uint32_t new_size;

  assert (stack->aux_size < n);

  new_size = stack->aux_size + 1;
  new_size += new_size;
  if (new_size < n) new_size = n;

  if (new_size  >= MAX_AUX_SIZE) {
    out_of_memory();
  }

  stack->aux_buffer = (int32_t *) safe_realloc(stack->aux_buffer, new_size * sizeof(int32_t));
  stack->aux_size  = new_size;
}


/*
 * Make the symbol buffer large enough for n symbols
 */
void extend_sbuffer(tstack_t *stack, uint32_t n) {
  uint32_t new_size;

  assert(stack->sbuffer_size < n);

  new_size = stack->sbuffer_size + 1;
  new_size += new_size;
  if (new_size < n) new_size = n;

  if (new_size > MAX_SBUFFER_SIZE) {
    out_of_memory();
  }

  stack->sbuffer = (signed_symbol_t *) safe_realloc(stack->sbuffer, new_size * sizeof(signed_symbol_t));
  stack->sbuffer_size = new_size;
}


/*
 * Make the name buffer large enough for n names
 */
void extend_name_buffer(tstack_t *stack, uint32_t n) {
  uint32_t new_size;

  assert(stack->name_buffer_size < n);

  new_size = stack->name_buffer_size + 1;
  new_size += new_size;
  if (new_size < n) new_size = n;

  if (new_size > MAX_NAME_BUFFER_SIZE) {
    out_of_memory();
  }

  stack->name_buffer = (char **) safe_realloc(stack->name_buffer, new_size * sizeof(char *));
  stack->name_buffer_size = new_size;
}






/*********************
 *  POP OPERATIONS   *
 ********************/

/*
 * Cleanup object e (before it gets removed from the stack)
 */
static void tstack_free_val(tstack_t *stack, stack_elem_t *e) {
  uint32_t k;

  switch (e->tag) {
  case TAG_BV:
    k = (e->val.bv.bitsize + 31) >> 5;
    bvconst_free(e->val.bv.data, k);
    break;
  case TAG_FINITEFIELD:
    q_clear(&e->val.ff.val);
    q_clear(&e->val.ff.mod);
    break;
  case TAG_RATIONAL:
    q_clear(&e->val.rational);
    break;
  case TAG_ATTRIBUTE:
    assert(stack->avtbl != NULL);
    if (e->val.aval != AVAL_NULL) {
      aval_decref(stack->avtbl, e->val.aval);
    }
    break;
  case TAG_ARITH_BUFFER:
    recycle_abuffer(stack, e->val.arith_buffer);
    break;
  case TAG_ARITH_FF_BUFFER:
    recycle_abuffer(stack, e->val.mod_arith_buffer.b);
    q_clear(&e->val.mod_arith_buffer.mod);
    break;
  case TAG_BVARITH64_BUFFER:
    recycle_bva64buffer(stack, e->val.bvarith64_buffer);
    break;
  case TAG_BVARITH_BUFFER:
    recycle_bvabuffer(stack, e->val.bvarith_buffer);
    break;
  case TAG_BVLOGIC_BUFFER:
    recycle_bvlbuffer(stack, e->val.bvlogic_buffer);
    break;
  case TAG_BINDING:
    _o_yices_remove_term_name(e->val.binding.symbol);
    break;
  case TAG_TYPE_BINDING:
    _o_yices_remove_type_name(e->val.type_binding.symbol);
    break;
  default:
    break; // prevent GCC warning
  }
}


/*
 * Empty the stack and clear error data
 */
void tstack_reset(tstack_t *stack) {
  stack_elem_t *e;
  uint32_t i;

  i = stack->top;
  e = stack->elem + i;
  while (i > 0) {
    i --;
    e --;
    tstack_free_val(stack, e);
  }

  arena_reset(&stack->mem);
  stack->top = 1;
  stack->frame = 0;
  stack->top_op = NO_OP;

  stack->tvar_id = 0;

  stack->error_op = NO_OP;
  stack->error_loc.line = 0;
  stack->error_loc.column = 0;
  stack->error_string = NULL;
}


/*
 * Remove the elements above the top-frame index
 * (i.e. all the parameters in the top frame, but not the operator)
 *
 * If top-op is not BIND or DECLARE_VAR or DECLARE_TYPE_VAR, also
 * close the arena scope.
 */
void tstack_pop_frame(tstack_t *stack) {
  uint32_t i, n;
  int32_t op;

  op = stack->top_op;
  n = stack->frame;

  assert(0 < n && n < stack->top);

  // restore previous frame and top_op
  i = stack->elem[n].val.opval.prev;
  stack->frame = i;
  stack->top_op = stack->elem[i].val.opval.opcode;

  // remove elements at indices n+1 to stack->top-1
  i = stack->top;
  n ++;
  while (i > n) {
    i --;
    tstack_free_val(stack, stack->elem + i);
  }
  stack->top = n;

  if (op != BIND && op != DECLARE_VAR && op != DECLARE_TYPE_VAR) {
    arena_pop(&stack->mem);
  }
}


/*
 * Copy v as result in place of the current stack->frame
 * then remove all elements above the top frame index.
 *
 * Cannot be used if v is a string/symbol.
 */
void copy_result_and_pop_frame(tstack_t *stack, stack_elem_t *v) {
  uint32_t i, n;
  int32_t op;

  op = stack->top_op;
  n = stack->frame;

  assert(0 < n && n < stack->top);
  assert(&stack->elem[n] < v && v < stack->elem + stack->top);
  assert(v->tag != TAG_SYMBOL);

  // restore previous frame and top_op
  i = stack->elem[n].val.opval.prev;
  stack->frame = i;
  stack->top_op = stack->elem[i].val.opval.opcode;


  stack->elem[n] = *v;
  v->tag = TAG_NONE; // prevent deletion of v's value (since it's copied in elem[n])

  // remove elements at indices n+1 to stack->top-1
  i = stack->top;
  n ++;
  while (i > n) {
    i --;
    tstack_free_val(stack, stack->elem + i);
  }
  stack->top = n;

  if (op != BIND && op != DECLARE_VAR && op != DECLARE_TYPE_VAR) {
    arena_pop(&stack->mem);
  }
}


/*
 * Replace the top element by its new value
 * - to be used after tstack_pop_frame to replace the operator
 *   by the result of the operation
 * - keep the loc field unchanged
 */
void set_term_result(tstack_t *stack, term_t t) {
  stack_elem_t *e;

  e = stack->elem + (stack->top - 1);
  e->tag = TAG_TERM;
  e->val.term = t;
}

void set_special_term_result(tstack_t *stack, term_t t) {
  stack_elem_t *e;

  e = stack->elem + (stack->top - 1);
  e->tag = TAG_SPECIAL_TERM;
  e->val.term = t;
}

void set_type_result(tstack_t *stack, type_t tau) {
  stack_elem_t *e;

  e = stack->elem + (stack->top - 1);
  e->tag = TAG_TYPE;
  e->val.type = tau;
}

// b must be equal to stack->abuffer. We reset stack->abuffer to NULL
void set_arith_result(tstack_t *stack, rba_buffer_t *b) {
  stack_elem_t *e;

  assert(b == stack->abuffer);
  stack->abuffer = NULL;

  e = stack->elem + (stack->top - 1);
  e->tag = TAG_ARITH_BUFFER;
  e->val.arith_buffer = b;
}

// b must be equal to stack->abuffer. We reset stack->abuffer to NULL
void set_arith_ff_result(tstack_t *stack, rba_buffer_t *b, rational_t *mod) {
  stack_elem_t *e;

  assert(b == stack->abuffer);
  stack->abuffer = NULL;

  assert(q_is_pos(mod));

  e = stack->elem + (stack->top - 1);
  e->tag = TAG_ARITH_FF_BUFFER;
  e->val.mod_arith_buffer.b = b;
  q_init(&e->val.mod_arith_buffer.mod);
  q_set(&e->val.mod_arith_buffer.mod, mod);
}

// b must be stack->bva64buffer
void set_bvarith64_result(tstack_t *stack, bvarith64_buffer_t *b) {
  stack_elem_t *e;

  assert(b == stack->bva64buffer);
  stack->bva64buffer = NULL;

  e = stack->elem + (stack->top - 1);
  e->tag = TAG_BVARITH64_BUFFER;
  e->val.bvarith64_buffer = b;
}

// b must be stack->bvabuffer
void set_bvarith_result(tstack_t *stack, bvarith_buffer_t *b) {
  stack_elem_t *e;

  assert(b == stack->bvabuffer);
  stack->bvabuffer = NULL;

  e = stack->elem + (stack->top - 1);
  e->tag = TAG_BVARITH_BUFFER;
  e->val.bvarith_buffer = b;
}

// b must be stack->bvlbuffer
void set_bvlogic_result(tstack_t *stack, bvlogic_buffer_t *b) {
  stack_elem_t *e;

  assert(b == stack->bvlbuffer);
  stack->bvlbuffer = NULL;

  e = stack->elem + (stack->top - 1);
  e->tag = TAG_BVLOGIC_BUFFER;
  e->val.bvlogic_buffer = b;
}

void set_binding_result(tstack_t *stack, term_t t, char *symbol) {
  stack_elem_t *e;

  e = stack->elem + (stack->top - 1);
  e->tag = TAG_BINDING;
  e->val.binding.term = t;
  e->val.binding.symbol = symbol;
}

void set_bv64_result(tstack_t *stack, uint32_t nbits, uint64_t c) {
  stack_elem_t *e;

  e = stack->elem + (stack->top - 1);
  e->tag = TAG_BV64;
  e->val.bv64.bitsize = nbits;
  e->val.bv64.value = c;
}

void set_bv_result(tstack_t *stack, uint32_t nbits, uint32_t *bv) {
  stack_elem_t *e;

  e = stack->elem + (stack->top - 1);
  e->tag = TAG_BV;
  e->val.bv.bitsize = nbits;
  e->val.bv.data = bv;
}

void set_ff_result(tstack_t *stack, rational_t *r, rational_t *m) {
  stack_elem_t *e;

  e = stack->elem + (stack->top - 1);
  e->tag = TAG_FINITEFIELD;
  q_init(&e->val.ff.val);
  q_init(&e->val.ff.mod);
  q_set(&e->val.ff.val, r);
  q_set(&e->val.ff.mod, m);
}

void set_type_binding_result(tstack_t *stack, type_t tau, char *symbol) {
  stack_elem_t *e;

  e = stack->elem + (stack->top - 1);
  e->tag = TAG_TYPE_BINDING;
  e->val.type_binding.type = tau;
  e->val.type_binding.symbol = symbol;
}


void set_aval_result(tstack_t *stack, aval_t v) {
  stack_elem_t *e;

  assert(stack->avtbl != NULL);

  e = stack->elem + (stack->top - 1);
  e->tag = TAG_ATTRIBUTE;
  e->val.aval = v;

  if (v != AVAL_NULL) {
    aval_incref(stack->avtbl, v);
  }
}


#ifndef NDEBUG

/*
 * Print element e (for debugging)
 */
void print_elem(tstack_t *stack, stack_elem_t *e) {
  switch (e->tag) {
  case TAG_NONE:
    printf("<none>");
    break;

  case TAG_OP:
    printf("<op: code = %"PRId32", mult = %"PRIu32", prev = %"PRIu32">", e->val.opval.opcode,
           e->val.opval.multiplicity,e->val.opval.prev);
    break;

  case TAG_OPCODE:
    printf("<opcode: %"PRId32">", e->val.op);
    break;

  case TAG_SYMBOL:
    printf("<symbol: %s>", e->val.string);
    break;

  case TAG_NOT_SYMBOL:
    printf("<not symbol: %s>", e->val.string);
    break;

  case TAG_STRING:
    printf("<string: %s>", e->val.string);
    break;

  case TAG_BV64:
    printf("<bitvector: ");
    bvconst64_print(stdout, e->val.bv64.value, e->val.bv64.bitsize);
    printf(">");
    break;

  case TAG_BV:
    printf("<bitvector: ");
    bvconst_print(stdout, e->val.bv.data, e->val.bv.bitsize);
    printf(">");
    break;

  case TAG_RATIONAL:
    printf("<rational: ");
    q_print(stdout, &e->val.rational);
    printf(">");
    break;

  case TAG_FINITEFIELD:
    printf("<finitefield: ");
    q_print(stdout, &e->val.ff.val);
    printf(" mod ");
    q_print(stdout, &e->val.ff.mod);
    printf(">");
    break;

  case TAG_TERM:
    printf("<term: ");
    print_term_id(stdout, e->val.term);
    printf(">");
    break;

  case TAG_SPECIAL_TERM:
    printf("<special-term: ");
    print_term_id(stdout, e->val.term);
    printf(">");
    break;

  case TAG_TYPE:
    printf("<type: ");
    print_type_id(stdout, e->val.term);
    printf(">");
    break;

  case TAG_MACRO:
    printf("<macro: %"PRId32">", e->val.macro);
    break;

  case TAG_ARITH_BUFFER:
    printf("<arith-buffer: ");
    print_arith_buffer(stdout, e->val.arith_buffer);
    printf(">");
    break;

  case TAG_ARITH_FF_BUFFER:
    printf("<arith-ff-buffer: ");
    print_arith_buffer(stdout, e->val.mod_arith_buffer.b);
    printf(" mod ");
    q_print(stdout, &e->val.mod_arith_buffer.mod);
    printf(">");
    break;

  case TAG_BVARITH64_BUFFER:
    printf("<bvarith64-buffer: ");
    print_bvarith64_buffer(stdout, e->val.bvarith64_buffer);
    printf(">");
    break;

  case TAG_BVARITH_BUFFER:
    printf("<bvarith-buffer: ");
    print_bvarith_buffer(stdout, e->val.bvarith_buffer);
    printf(">");
    break;

  case TAG_BVLOGIC_BUFFER:
    printf("<bvlogic-buffer: ");
    print_bvlogic_buffer(stdout, e->val.bvlogic_buffer);
    printf(">");
    break;

  case TAG_BINDING:
    printf("<binding: %s --> ", e->val.binding.symbol);
    print_term_id(stdout, e->val.binding.term);
    printf(">");
    break;

  case TAG_TYPE_BINDING:
    printf("<type-binding: %s --> ", e->val.type_binding.symbol);
    print_type_id(stdout, e->val.type_binding.type);
    printf(">");
    break;

  case TAG_ATTRIBUTE:
    // no attribute printing implemented yet
  default:
    printf("<error>");
    break;
  }
}

#endif


/***************************************
 *  EVALUATION OF INDIVIDUAL COMMANDS  *
 **************************************/

/*
 * Auxiliary functions
 */
static int invalid_tag(tag_t tg) {
  int error_code;

  switch (tg) {
  case TAG_SYMBOL:
    error_code = TSTACK_NOT_A_SYMBOL;
    break;

  case TAG_RATIONAL:
    error_code = TSTACK_NOT_A_RATIONAL;
    break;

  case TAG_TYPE:
    error_code = TSTACK_NOT_A_TYPE;
    break;

  default:
    error_code = TSTACK_INTERNAL_ERROR;
  }

  return error_code;
}

void check_tag(tstack_t *stack, stack_elem_t *e, tag_t tg) {
  if (e->tag != tg) raise_exception(stack, e, invalid_tag(tg));
}

void check_op(tstack_t *stack, int32_t op) {
  if (stack->top_op != op) {
    raise_exception(stack, stack->elem + stack->frame, TSTACK_INTERNAL_ERROR);
  }
}

void check_size(tstack_t *stack, bool cond) {
  if (! cond) {
    raise_exception(stack, stack->elem + stack->frame, TSTACK_INVALID_FRAME);
  }
}

void check_all_tags(tstack_t *stack, stack_elem_t *e, stack_elem_t *end, tag_t tg) {
  while (e < end) {
    check_tag(stack, e, tg);
    e ++;
  }
}

static void check_type(tstack_t *stack, type_t tau) {
  if (tau == NULL_TYPE) report_yices_error(stack);
}

static void check_term(tstack_t *stack, term_t t) {
  if (t == NULL_TERM) report_yices_error(stack);
}



/*
 * Check whether n string s1...sn are all distinct (for small n).
 */
// pair: string + hash code
typedef struct tagged_string_s {
  uint32_t hash;
  char *string;
} tagged_string_t;


/*
 * Add string s to array a, (as last element)
 * n = number of elements currently in a
 * return true if s is already in the array, false otherwise
 */
static bool check_duplicate_string(tagged_string_t *a, int32_t n, char *s) {
  uint32_t h;
  int32_t i;

  h = jenkins_hash_string(s);
  for (i=0; i<n; i++) {
    if (a[i].hash == h && strcmp(s, a[i].string) == 0) {
      return true;
    }
  }
  a[i].hash = h;
  a[i].string = s;
  return false;
}


/*
 * Check whether all names in a scalar-type definition are distinct
 * - names are in f[0] .. f[n-1]
 * - all are symbols
 * - n is positive
 */
static void check_distinct_scalar_names(tstack_t *stack, stack_elem_t *f, uint32_t n) {
  uint32_t i;
  tagged_string_t check[n];

  // check for duplicate strings in the sequence
  for (i=0; i<n; i++) {
    assert(f[i].tag == TAG_SYMBOL);
    if (check_duplicate_string(check, i, f[i].val.string)) {
      raise_exception(stack, f+i, TSTACK_DUPLICATE_SCALAR_NAME);
    }
  }
}


/*
 * Check whether all names in a list of variable bindings are distinct
 * - names are in f[0] .. f[n-1]
 * - all are bindings
 *
 * NOTE: the declaration check[n] causes the memory sanitizer to report a
 * runtime error if n is 0.
 */
void check_distinct_binding_names(tstack_t *stack, stack_elem_t *f, uint32_t n) {
  if (n > 0) {
    uint32_t i;
    tagged_string_t check[n];

    // check for duplicate strings in the sequence
    for (i=0; i<n; i++) {
      assert(f[i].tag == TAG_BINDING);
      if (check_duplicate_string(check, i, f[i].val.binding.symbol)) {
	raise_exception(stack, f+i, TSTACK_DUPLICATE_VAR_NAME);
      }
    }
  }
}


/*
 * Same thing for type-variable bindings
 *
 * NOTE: the declaration check[n] causes the memory sanitizer to report a
 * runtime error if n is 0.
 */
void check_distinct_type_binding_names(tstack_t *stack, stack_elem_t *f, uint32_t n) {
  if (n > 0) {
    uint32_t i;
    tagged_string_t check[n];

    // check for duplicate strings in the sequence
    for (i=0; i<n; i++) {
      assert(f[i].tag == TAG_TYPE_BINDING);
      if (check_duplicate_string(check, i, f[i].val.type_binding.symbol)) {
	raise_exception(stack, f+i, TSTACK_DUPLICATE_TYPE_VAR_NAME);
      }
    }
  }
}


/*
 * CONVERSIONS
 */

/*
 * Convert element e to a term or raise an exception
 */
term_t get_term(tstack_t *stack, stack_elem_t *e) {
  uint64_t c;
  term_t t;

  switch (e->tag) {
  case TAG_TERM:
  case TAG_SPECIAL_TERM:
    t = e->val.term;
    break;

  case TAG_SYMBOL:
    t = _o_yices_get_term_by_name(e->val.string);
    if (t == NULL_TERM) {
      raise_exception(stack, e, TSTACK_UNDEF_TERM);
    }
    break;

  case TAG_STRING:
    raise_exception(stack, e, TSTACK_STRINGS_ARE_NOT_TERMS);
    break;

  case TAG_BV64:
    c = norm64(e->val.bv64.value, e->val.bv64.bitsize);
    t = yices_bvconst64_term(e->val.bv64.bitsize, c);
    break;

  case TAG_BV:
    bvconst_normalize(e->val.bv.data, e->val.bv.bitsize);
    t = yices_bvconst_term(e->val.bv.bitsize, e->val.bv.data);
    break;

  case TAG_FINITEFIELD:
    t = yices_ffconst_term(&e->val.ff.val, &e->val.ff.mod);
    break;

  case TAG_RATIONAL:
    t = yices_rational_term(&e->val.rational);
    break;

  case TAG_ARITH_BUFFER:
    t = arith_buffer_get_term(e->val.arith_buffer);
    break;

  case TAG_ARITH_FF_BUFFER:
    t = arith_ff_buffer_get_term(e->val.mod_arith_buffer.b, &e->val.mod_arith_buffer.mod);
    break;

  case TAG_BVARITH64_BUFFER:
    t = bvarith64_buffer_get_term(e->val.bvarith64_buffer);
    break;

  case TAG_BVARITH_BUFFER:
    t = bvarith_buffer_get_term(e->val.bvarith_buffer);
    break;

  case TAG_BVLOGIC_BUFFER:
    t = bvlogic_buffer_get_term(e->val.bvlogic_buffer);
    break;

  default:
    raise_exception(stack, e, TSTACK_INTERNAL_ERROR);
    break;
  }

  return t;
}



/*
 * Return integer value of e (e must have rational tag)
 * Raise an exception if e is too large or is not an integer.
 */
int32_t get_integer(tstack_t *stack, stack_elem_t *e) {
  int32_t v;

  assert(e->tag == TAG_RATIONAL);

  if (q_get32(&e->val.rational, &v)) {
    return v;
  }

  if (q_is_integer(&e->val.rational)) {
    raise_exception(stack, e, TSTACK_INTEGER_OVERFLOW);
  } else {
    raise_exception(stack, e, TSTACK_NOT_AN_INTEGER);
  }
}

/*
 * Return integer value of e as mpz integer (e must have rational tag)
 * Raise an exception if e is not an integer.
 */
void get_integer_mpz(tstack_t *stack, stack_elem_t *e, mpz_t z) {
  assert(e->tag == TAG_RATIONAL);

  if (! q_get_mpz(&e->val.rational, z)) {
    raise_exception(stack, e, TSTACK_NOT_AN_INTEGER);
  }
}

/*
 * Support for division: return a rational constant equal to den
 * provided den is constant and non-zero
 */
rational_t *get_divisor(tstack_t *stack, stack_elem_t *den) {
  rational_t *d;
  term_t t;
  rba_buffer_t *c;
  term_table_t *terms;
  mono_t *m;

  switch (den->tag) {
  case TAG_RATIONAL:
    d = &den->val.rational;
    if (q_is_zero(d)) {
      raise_exception(stack, den, TSTACK_DIVIDE_BY_ZERO);
    }
    break;

  case TAG_TERM:
  case TAG_SPECIAL_TERM:
    terms = __yices_globals.terms;
    t = den->val.term;
    if (term_kind(terms, t) == ARITH_CONSTANT) {
      d = rational_term_desc(terms, t);
      if (q_is_zero(d)) {
        raise_exception(stack, den, TSTACK_DIVIDE_BY_ZERO);
      }
    } else if (is_arithmetic_term(terms, t)) {
      raise_exception(stack, den, TSTACK_NON_CONSTANT_DIVISOR);
    } else {
      raise_exception(stack, den, TSTACK_ARITH_ERROR);
    }
    break;

  case TAG_ARITH_BUFFER:
    c = den->val.arith_buffer;
    if (rba_buffer_is_constant(c)) {
      m = rba_buffer_get_constant_mono(c);
      if (m == NULL) {
        assert(rba_buffer_is_zero(c));
        raise_exception(stack, den, TSTACK_DIVIDE_BY_ZERO);
      }
      d = &m->coeff;
    } else {
      raise_exception(stack, den, TSTACK_NON_CONSTANT_DIVISOR);
    }
    break;

  default:
    raise_exception(stack, den, TSTACK_ARITH_ERROR);
    break;
  }

  return d;
}


/*
 * Variant: Check whether e stores a non-zero rational constant
 * If so, store the value in result.
 */
bool elem_is_nz_constant(stack_elem_t *e, rational_t *result) {
  rational_t *d;
  term_t t;
  bool ok;
  rba_buffer_t *c;
  term_table_t *terms;
  mono_t *m;

  ok = false;

  switch (e->tag) {
  case TAG_RATIONAL:
    d = &e->val.rational;
    if (q_is_nonzero(d)) {
      q_set(result, d);
      ok = true;
    }
    break;

  case TAG_TERM:
  case TAG_SPECIAL_TERM:
    terms = __yices_globals.terms;
    t = e->val.term;
    if (term_kind(terms, t) == ARITH_CONSTANT) {
      d = rational_term_desc(terms, t);
      if (q_is_nonzero(d)) {
        q_set(result, d);
        ok = true;
      }
    }
    break;

  case TAG_ARITH_BUFFER:
    c = e->val.arith_buffer;
    if (rba_buffer_is_constant(c)) {
      m = rba_buffer_get_constant_mono(c);
      if (m != NULL) {
        assert(q_is_nonzero(&m->coeff));
        q_set(result, &m->coeff);
        ok = true;
      }
    }
    break;

  default:
    break;
  }

  return ok;
}


/*
 * Convert e to a signed symbol (i.e., pair name/polarity).
 * This does not make a copy of the string.
 * Raise an exception if e has tag other than TAG_SYMBOL and TAG_NOT_SYMBOL.
 */
void get_signed_symbol(tstack_t *stack, stack_elem_t *e, signed_symbol_t *s) {
  switch (e->tag) {
  case TAG_SYMBOL:
    s->name = e->val.string;
    s->polarity = true;
    break;

  case TAG_NOT_SYMBOL:
    s->name = e->val.string;
    s->polarity = false;
    break;

  default:
    raise_exception(stack, e, TSTACK_INTERNAL_ERROR);
    break;
  }
}





/*
 * Bitsize of element e
 * - raise an exception if e is not a bitvector element
 * - also raise an exception if e is an empty bvlogic buffer
 */
static uint32_t elem_bitsize(tstack_t *stack, stack_elem_t *e) {
  term_t t;
  uint32_t n;

  switch (e->tag) {
  case TAG_BV64:
    n = e->val.bv64.bitsize;
    break;

  case TAG_BV:
    n = e->val.bv.bitsize;
    break;

  case TAG_TERM:
  case TAG_SPECIAL_TERM:
    t = e->val.term;
    if (! yices_check_bv_term(t)) {
      report_yices_error(stack);
    }
    n = term_bitsize(__yices_globals.terms, t);
    break;

  case TAG_BVARITH64_BUFFER:
    n = bvarith64_buffer_bitsize(e->val.bvarith64_buffer);
    break;

  case TAG_BVARITH_BUFFER:
    n = bvarith_buffer_bitsize(e->val.bvarith_buffer);
    break;

  case TAG_BVLOGIC_BUFFER:
    if (! yices_check_bvlogic_buffer(e->val.bvlogic_buffer)) {
      report_yices_error(stack);
    }
    n = bvlogic_buffer_bitsize(e->val.bvlogic_buffer);
    break;

  default:
    raise_exception(stack, e, TSTACK_BVARITH_ERROR);
    break;
  }

  assert(0 < n && n <= YICES_MAX_BVSIZE);

  return n;
}


/*
 * Get the i-th bit of element e
 * - e must be a bitvector element
 * - i must satisfy 0 <= i < n (where n = bitsize of e)
 */
static term_t elem_bit_select(tstack_t *stack, stack_elem_t *e, uint32_t i) {
  term_t  t;

  switch (e->tag) {
  case TAG_BV64:
    assert(i < e->val.bv64.bitsize);
    t = bool2term(tst_bit64(e->val.bv64.value, i));
    break;

  case TAG_BV:
    assert(i < e->val.bv.bitsize);
    t = bool2term(bvconst_tst_bit(e->val.bv.data, i));
    break;

  case TAG_TERM:
  case TAG_SPECIAL_TERM:
    t = _o_yices_bitextract(e->val.term, i);
    break;

  case TAG_BVARITH64_BUFFER:
    t = bvarith64_buffer_get_term(e->val.bvarith64_buffer);
    t = _o_yices_bitextract(t, i);
    break;

  case TAG_BVARITH_BUFFER:
    t = bvarith_buffer_get_term(e->val.bvarith_buffer);
    t = _o_yices_bitextract(t, i);
    break;

  case TAG_BVLOGIC_BUFFER:
    t = bvlogic_buffer_get_bit(e->val.bvlogic_buffer, i);
    break;

  default:
    raise_exception(stack, e, TSTACK_INTERNAL_ERROR);
    break;
  }

  return t;
}


/*
 * Verify that element e is a bitvector term of bitsize equal to n
 * - e must have tag = TAG_TERM or TAG_SPECIAL_TERM
 * - raise an exception if t is not
 */
static void check_bv_term(tstack_t *stack, stack_elem_t *e, uint32_t n) {
  term_t t;

  assert(e->tag == TAG_TERM || e->tag == TAG_SPECIAL_TERM);
  t = e->val.term;

  if (! yices_check_bv_term(t)) {
    report_yices_error(stack);
  }
  if (term_bitsize(__yices_globals.terms, t) != n) {
    raise_exception(stack, e, TSTACK_INCOMPATIBLE_BVSIZES);
  }
}



/*
 * ARITHMETIC
 */

/*
 * Add arithmetic element e to buffer b. Raise an exception if e is not
 * arithmetic or if the operation fails.
 */
void add_elem(tstack_t *stack, rba_buffer_t *b, stack_elem_t *e) {
  switch (e->tag) {
  case TAG_RATIONAL:
    rba_buffer_add_const(b, &e->val.rational);
    break;

  case TAG_TERM:
  case TAG_SPECIAL_TERM:
    if (! yices_check_arith_term(e->val.term) && ! yices_check_arith_ff_term(e->val.term)) {
      report_yices_error(stack);
    }
    rba_buffer_add_term(b, __yices_globals.terms, e->val.term);
    break;

  case TAG_ARITH_BUFFER:
    rba_buffer_add_buffer(b, e->val.arith_buffer);
    break;

  default:
    raise_exception(stack, e, TSTACK_ARITH_ERROR);
    break;
  }
}


/*
 * Negate element e (in place). Raise an exception if e is not an arithmetic term.
 */
void neg_elem(tstack_t *stack, stack_elem_t *e) {
  rba_buffer_t *b;
  term_table_t *terms;
  term_t t;

  switch (e->tag) {
  case TAG_RATIONAL:
    q_neg(&e->val.rational);
    break;

  case TAG_TERM:
  case TAG_SPECIAL_TERM:
    t = e->val.term;
    terms = __yices_globals.terms;
    if (! yices_check_arith_term(t)) {
      report_yices_error(stack);
    }
    if (term_kind(terms, t) == ARITH_CONSTANT) {
      // overwrite e: replace it by -(t's value)
      e->tag = TAG_RATIONAL;
      q_init(&e->val.rational);
      q_set_neg(&e->val.rational, rational_term_desc(terms, t));
    } else {
      // compute -b
      b = tstack_get_abuffer(stack);
      assert(rba_buffer_is_zero(b));
      rba_buffer_sub_term(b, __yices_globals.terms, e->val.term);
      // overwrite e
      e->tag = TAG_ARITH_BUFFER;
      e->val.arith_buffer = b;
      // reset stack->abuffer to NULL (cf. set_arith_result)
      assert(b == stack->abuffer);
      stack->abuffer = NULL;
    }
    break;

  case TAG_ARITH_BUFFER:
    rba_buffer_negate(e->val.arith_buffer);
    break;

  default:
    raise_exception(stack, e, TSTACK_ARITH_ERROR);
    break;
  }
}


/*
 * Subtract element e from buffer b.
 */
void sub_elem(tstack_t *stack, rba_buffer_t *b, stack_elem_t *e) {
  switch (e->tag) {
  case TAG_RATIONAL:
    rba_buffer_sub_const(b, &e->val.rational);
    break;

  case TAG_TERM:
  case TAG_SPECIAL_TERM:
    if (! yices_check_arith_term(e->val.term)) {
      report_yices_error(stack);
    }
    rba_buffer_sub_term(b, __yices_globals.terms, e->val.term);
    break;

  case TAG_ARITH_BUFFER:
    rba_buffer_sub_buffer(b, e->val.arith_buffer);
    break;

  default:
    raise_exception(stack, e, TSTACK_ARITH_ERROR);
    break;
  }
}


/*
 * Product
 */
void mul_elem(tstack_t *stack, rba_buffer_t *b, stack_elem_t *e) {
  switch (e->tag) {
  case TAG_RATIONAL:
    rba_buffer_mul_const(b, &e->val.rational);
    break;

  case TAG_TERM:
  case TAG_SPECIAL_TERM:
    if (! yices_check_arith_term(e->val.term) || ! yices_check_mul_term(b, e->val.term)) {
      report_yices_error(stack);
    }
    rba_buffer_mul_term(b, __yices_globals.terms, e->val.term);
    break;

  case TAG_ARITH_BUFFER:
    if (! yices_check_mul_buffer(b, e->val.arith_buffer)) {
      // degree overflow
      report_yices_error(stack);
    }
    rba_buffer_mul_buffer(b, e->val.arith_buffer);
    break;

  default:
    raise_exception(stack, e, TSTACK_ARITH_ERROR);
    break;
  }
}

/*
 * FINITE FIELD ARITHMETIC
 */

void ff_add_elem(tstack_t *stack, rba_buffer_t *b, stack_elem_t *e) {

  switch (e->tag) {
  case TAG_FINITEFIELD:
    rba_buffer_add_const(b, &e->val.ff.val);
    break;

  case TAG_TERM:
  case TAG_SPECIAL_TERM:
    if (! yices_check_arith_ff_term(e->val.term)) {
      report_yices_error(stack);
    }
    rba_buffer_add_term(b, __yices_globals.terms, e->val.term);
    break;

  case TAG_ARITH_FF_BUFFER:
    rba_buffer_add_buffer(b, e->val.mod_arith_buffer.b);
    break;

  default:
    raise_exception(stack, e, TSTACK_ARITH_ERROR);
    break;
  }
}

void ff_sub_elem(tstack_t *stack, rba_buffer_t *b, stack_elem_t *e) {

  switch (e->tag) {
  case TAG_FINITEFIELD:
    rba_buffer_sub_const(b, &e->val.ff.val);
    break;

  case TAG_TERM:
  case TAG_SPECIAL_TERM:
    if (! yices_check_arith_ff_term(e->val.term)) {
      report_yices_error(stack);
    }
    rba_buffer_sub_term(b, __yices_globals.terms, e->val.term);
    break;

  case TAG_ARITH_FF_BUFFER:
    rba_buffer_sub_buffer(b, e->val.mod_arith_buffer.b);
    break;

  default:
    raise_exception(stack, e, TSTACK_ARITH_ERROR);
    break;
  }
}

void ff_mul_elem(tstack_t *stack, rba_buffer_t *b, stack_elem_t *e) {

  switch (e->tag) {
  case TAG_FINITEFIELD:
    rba_buffer_mul_const(b, &e->val.ff.val);
    break;

  case TAG_TERM:
  case TAG_SPECIAL_TERM:
    if (! yices_check_arith_ff_term(e->val.term) || ! yices_check_mul_term(b, e->val.term)) {
      report_yices_error(stack);
    }
    rba_buffer_mul_term(b, __yices_globals.terms, e->val.term);
    break;

  case TAG_ARITH_FF_BUFFER:
    if (! yices_check_mul_buffer(b, e->val.mod_arith_buffer.b)) {
      // degree overflow
      report_yices_error(stack);
    }
    rba_buffer_mul_buffer(b, e->val.mod_arith_buffer.b);
    break;

  default:
    raise_exception(stack, e, TSTACK_ARITH_ERROR);
    break;
  }
}


/*
 * BIT-VECTOR ARITHMETIC: BITSIZE BETWEEN 1 and 64
 */

/*
 * Add element e to buffer b.
 * - raise an exception if e is not a bitvector of equal size as b
 */
void bva64_add_elem(tstack_t *stack, bvarith64_buffer_t *b, stack_elem_t *e) {
  uint32_t n;
  term_t t;

  n = bvarith64_buffer_bitsize(b);

  assert(1 <= n && n <= 64);

  switch (e->tag) {
  case TAG_BV64:
    if (e->val.bv64.bitsize != n) {
      raise_exception(stack, e, TSTACK_INCOMPATIBLE_BVSIZES);
    }
    bvarith64_buffer_add_const(b, e->val.bv64.value);
    break;

  case TAG_BV:
    assert(e->val.bv.bitsize != n);
    raise_exception(stack, e, TSTACK_INCOMPATIBLE_BVSIZES);
    break;

  case TAG_TERM:
  case TAG_SPECIAL_TERM:
    check_bv_term(stack, e, n);
    bvarith64_buffer_add_term(b, __yices_globals.terms, e->val.term);
    break;

  case TAG_BVARITH64_BUFFER:
    if (bvarith64_buffer_bitsize(e->val.bvarith64_buffer) != n) {
      raise_exception(stack, e, TSTACK_INCOMPATIBLE_BVSIZES);
    }
    bvarith64_buffer_add_buffer(b, e->val.bvarith64_buffer);
    break;

  case TAG_BVARITH_BUFFER:
    assert(bvarith_buffer_bitsize(e->val.bvarith_buffer) != n);
    raise_exception(stack, e, TSTACK_INCOMPATIBLE_BVSIZES);
    break;

  case TAG_BVLOGIC_BUFFER:
    if (bvlogic_buffer_bitsize(e->val.bvlogic_buffer) != n) {
      raise_exception(stack, e, TSTACK_INCOMPATIBLE_BVSIZES);
    }
    // convert e to a term then add to b
    t = bvlogic_buffer_get_term(e->val.bvlogic_buffer);
    bvarith64_buffer_add_term(b, __yices_globals.terms, t);
    break;

  default:
    raise_exception(stack, e, TSTACK_BVARITH_ERROR);
    break;
  }
}


/*
 * Subtract element e from buffer b.
 * - raise an exception if e is not a bitvector of equal size as b
 */
void bva64_sub_elem(tstack_t *stack, bvarith64_buffer_t *b, stack_elem_t *e) {
  uint32_t n;
  term_t t;

  n = bvarith64_buffer_bitsize(b);

  assert(1 <= n && n <= 64);

  switch (e->tag) {
  case TAG_BV64:
    if (e->val.bv64.bitsize != n) {
      raise_exception(stack, e, TSTACK_INCOMPATIBLE_BVSIZES);
    }
    bvarith64_buffer_sub_const(b, e->val.bv64.value);
    break;

  case TAG_BV:
    assert(e->val.bv.bitsize != n);
    raise_exception(stack, e, TSTACK_INCOMPATIBLE_BVSIZES);
    break;

  case TAG_TERM:
  case TAG_SPECIAL_TERM:
    check_bv_term(stack, e, n);
    bvarith64_buffer_sub_term(b, __yices_globals.terms, e->val.term);
    break;

  case TAG_BVARITH64_BUFFER:
    if (bvarith64_buffer_bitsize(e->val.bvarith64_buffer) != n) {
      raise_exception(stack, e, TSTACK_INCOMPATIBLE_BVSIZES);
    }
    bvarith64_buffer_sub_buffer(b, e->val.bvarith64_buffer);
    break;

  case TAG_BVARITH_BUFFER:
    assert(bvarith_buffer_bitsize(e->val.bvarith_buffer) != n);
    raise_exception(stack, e, TSTACK_INCOMPATIBLE_BVSIZES);
    break;

  case TAG_BVLOGIC_BUFFER:
    if (bvlogic_buffer_bitsize(e->val.bvlogic_buffer) != n) {
      raise_exception(stack, e, TSTACK_INCOMPATIBLE_BVSIZES);
    }
    // convert e to a term then add to b
    t = bvlogic_buffer_get_term(e->val.bvlogic_buffer);
    bvarith64_buffer_sub_term(b, __yices_globals.terms, t);
    break;

  default:
    raise_exception(stack, e, TSTACK_BVARITH_ERROR);
    break;
  }
}



/*
 * Multiply b by element e
 * - raise an exception if e is not a bitvector of equal size as b
 *   or if there's a degree overflow
 */
void bva64_mul_elem(tstack_t *stack, bvarith64_buffer_t *b, stack_elem_t *e) {
  term_table_t *terms;
  uint32_t n;
  term_t t;

  n = bvarith64_buffer_bitsize(b);

  assert(1 <= n && n <= 64);

  switch (e->tag) {
  case TAG_BV64:
    if (e->val.bv64.bitsize != n) {
      raise_exception(stack, e, TSTACK_INCOMPATIBLE_BVSIZES);
    }
    bvarith64_buffer_mul_const(b, e->val.bv64.value);
    break;

  case TAG_BV:
    assert(e->val.bv.bitsize != n);
    raise_exception(stack, e, TSTACK_INCOMPATIBLE_BVSIZES);
    break;

  case TAG_TERM:
  case TAG_SPECIAL_TERM:
    check_bv_term(stack, e, n);
    t = e->val.term;
    terms = __yices_globals.terms;
    if (! yices_check_bvmul64_term(b, t)) {
      report_yices_error(stack);
    }
    bvarith64_buffer_mul_term(b, terms, t);
    break;

  case TAG_BVARITH64_BUFFER:
    if (bvarith64_buffer_bitsize(e->val.bvarith64_buffer) != n) {
      raise_exception(stack, e, TSTACK_INCOMPATIBLE_BVSIZES);
    }
    if (! yices_check_bvmul64_buffer(b, e->val.bvarith64_buffer)) {
      report_yices_error(stack);
    }
    bvarith64_buffer_mul_buffer(b, e->val.bvarith64_buffer);
    break;

  case TAG_BVARITH_BUFFER:
    assert(bvarith_buffer_bitsize(e->val.bvarith_buffer) != n);
    raise_exception(stack, e, TSTACK_INCOMPATIBLE_BVSIZES);
    break;

  case TAG_BVLOGIC_BUFFER:
    if (bvlogic_buffer_bitsize(e->val.bvlogic_buffer) != n) {
      raise_exception(stack, e, TSTACK_INCOMPATIBLE_BVSIZES);
    }
    // convert e to a term then add to b
    t = bvlogic_buffer_get_term(e->val.bvlogic_buffer);
    if (! yices_check_bvmul64_term(b, t)) {
      report_yices_error(stack);
    }
    bvarith64_buffer_mul_term(b, __yices_globals.terms, t);
    break;

  default:
    raise_exception(stack, e, TSTACK_BVARITH_ERROR);
    break;
  }
}





/*
 * BIT-VECTOR ARITHMETIC: BITSIZE > 64
 */

/*
 * Add element e to buffer b.
 * - raise an exception if e is not a bitvector of equal size as b
 */
void bva_add_elem(tstack_t *stack, bvarith_buffer_t *b, stack_elem_t *e) {
  uint32_t n;
  term_t t;

  n = bvarith_buffer_bitsize(b);

  assert(n > 64);

  switch (e->tag) {
  case TAG_BV64:
    assert(e->val.bv64.bitsize != n);
    raise_exception(stack, e, TSTACK_INCOMPATIBLE_BVSIZES);
    break;

  case TAG_BV:
    if (e->val.bv.bitsize != n) {
      raise_exception(stack, e, TSTACK_INCOMPATIBLE_BVSIZES);
    }
    bvarith_buffer_add_const(b, e->val.bv.data);
    break;

  case TAG_TERM:
  case TAG_SPECIAL_TERM:
    check_bv_term(stack, e, n);
    bvarith_buffer_add_term(b, __yices_globals.terms, e->val.term);
    break;

  case TAG_BVARITH64_BUFFER:
    assert(bvarith64_buffer_bitsize(e->val.bvarith64_buffer) != n);
    raise_exception(stack, e, TSTACK_INCOMPATIBLE_BVSIZES);
    break;

  case TAG_BVARITH_BUFFER:
    if (bvarith_buffer_bitsize(e->val.bvarith_buffer) != n) {
      raise_exception(stack, e, TSTACK_INCOMPATIBLE_BVSIZES);
    }
    bvarith_buffer_add_buffer(b, e->val.bvarith_buffer);
    break;

  case TAG_BVLOGIC_BUFFER:
    if (bvlogic_buffer_bitsize(e->val.bvlogic_buffer) != n) {
      raise_exception(stack, e, TSTACK_INCOMPATIBLE_BVSIZES);
    }
    // convert e to a term then add to b
    t = bvlogic_buffer_get_term(e->val.bvlogic_buffer);
    bvarith_buffer_add_term(b, __yices_globals.terms, t);
    break;

  default:
    raise_exception(stack, e, TSTACK_BVARITH_ERROR);
    break;
  }
}


/*
 * Subtract element e from buffer b.
 * - raise an exception if e is not a bitvector of equal size as b
 */
void bva_sub_elem(tstack_t *stack, bvarith_buffer_t *b, stack_elem_t *e) {
  uint32_t n;
  term_t t;

  n = bvarith_buffer_bitsize(b);

  assert(n > 64);

  switch (e->tag) {
  case TAG_BV64:
    assert(e->val.bv64.bitsize != n);
    raise_exception(stack, e, TSTACK_INCOMPATIBLE_BVSIZES);
    break;

  case TAG_BV:
    if (e->val.bv.bitsize != n) {
      raise_exception(stack, e, TSTACK_INCOMPATIBLE_BVSIZES);
    }
    bvarith_buffer_sub_const(b, e->val.bv.data);
    break;

  case TAG_TERM:
  case TAG_SPECIAL_TERM:
    check_bv_term(stack, e, n);
    bvarith_buffer_sub_term(b, __yices_globals.terms, e->val.term);
    break;

  case TAG_BVARITH64_BUFFER:
    assert(bvarith64_buffer_bitsize(e->val.bvarith64_buffer) != n);
    raise_exception(stack, e, TSTACK_INCOMPATIBLE_BVSIZES);
    break;

  case TAG_BVARITH_BUFFER:
    if (bvarith_buffer_bitsize(e->val.bvarith_buffer) != n) {
      raise_exception(stack, e, TSTACK_INCOMPATIBLE_BVSIZES);
    }
    bvarith_buffer_sub_buffer(b, e->val.bvarith_buffer);
    break;

  case TAG_BVLOGIC_BUFFER:
    if (bvlogic_buffer_bitsize(e->val.bvlogic_buffer) != n) {
      raise_exception(stack, e, TSTACK_INCOMPATIBLE_BVSIZES);
    }
    // convert e to a term then add to b
    t = bvlogic_buffer_get_term(e->val.bvlogic_buffer);
    bvarith_buffer_sub_term(b, __yices_globals.terms, t);
    break;

  default:
    raise_exception(stack, e, TSTACK_BVARITH_ERROR);
    break;
  }
}


/*
 * Multiply b by element e
 * - raise an exception if e is not a bitvector of equal size as b
 *   or if there's a degree overflow
 */
void bva_mul_elem(tstack_t *stack, bvarith_buffer_t *b, stack_elem_t *e) {
  term_table_t *terms;
  uint32_t n;
  term_t t;

  n = bvarith_buffer_bitsize(b);

  assert(n > 64);

  switch (e->tag) {
  case TAG_BV64:
    assert(e->val.bv64.bitsize != n);
    raise_exception(stack, e, TSTACK_INCOMPATIBLE_BVSIZES);
    break;

  case TAG_BV:
    if (e->val.bv.bitsize != n) {
      raise_exception(stack, e, TSTACK_INCOMPATIBLE_BVSIZES);
    }
    bvarith_buffer_mul_const(b, e->val.bv.data);
    break;

  case TAG_TERM:
  case TAG_SPECIAL_TERM:
    check_bv_term(stack, e, n);
    t = e->val.term;
    terms = __yices_globals.terms;
    if (! yices_check_bvmul_term(b, t)) {
      report_yices_error(stack);
    }
    bvarith_buffer_mul_term(b, terms, t);
    break;

  case TAG_BVARITH64_BUFFER:
    assert(bvarith64_buffer_bitsize(e->val.bvarith64_buffer) != n);
    raise_exception(stack, e, TSTACK_INCOMPATIBLE_BVSIZES);
    break;

  case TAG_BVARITH_BUFFER:
    if (bvarith_buffer_bitsize(e->val.bvarith_buffer) != n) {
      raise_exception(stack, e, TSTACK_INCOMPATIBLE_BVSIZES);
    }
    if (! yices_check_bvmul_buffer(b, e->val.bvarith_buffer)) {
      report_yices_error(stack);
    }
    bvarith_buffer_mul_buffer(b, e->val.bvarith_buffer);
    break;

  case TAG_BVLOGIC_BUFFER:
    if (bvlogic_buffer_bitsize(e->val.bvlogic_buffer) != n) {
      raise_exception(stack, e, TSTACK_INCOMPATIBLE_BVSIZES);
    }
    // convert e to a term then add to b
    t = bvlogic_buffer_get_term(e->val.bvlogic_buffer);
    if (! yices_check_bvmul_term(b, t)) {
      report_yices_error(stack);
    }
    bvarith_buffer_mul_term(b, __yices_globals.terms, t);
    break;

  default:
    raise_exception(stack, e, TSTACK_BVARITH_ERROR);
    break;
  }
}



/*
 * BV-NEG (for both 64/generic bitsizes)
 */

/*
 * Store the opposite of term t in e:
 * - raise an exception if t is not a bitvector.
 * - overwrite the current value of e.
 */
static void copy_bvneg_term(tstack_t *stack, stack_elem_t *e, term_t t) {
  bvarith_buffer_t *b;
  bvarith64_buffer_t *b64;
  term_table_t *terms;
  uint32_t *tmp;
  uint32_t n, k;

  terms = __yices_globals.terms;
  if (! yices_check_bv_term(t)) {
    report_yices_error(stack);
  }

  n = term_bitsize(terms, t);

  switch (term_kind(terms, t)) {
  case BV64_CONSTANT:
    // copy the opposite of t's value into e:
    assert(n == bvconst64_term_desc(terms, t)->bitsize);
    e->tag = TAG_BV64;
    e->val.bv64.bitsize = n;
    e->val.bv64.value = - bvconst64_term_desc(terms, t)->value;
    break;

  case BV_CONSTANT:
    assert(n == bvconst_term_desc(terms, t)->bitsize);
    // allocate a buffer for the result
    k = (n + 31) >> 5; // number of words
    tmp = bvconst_alloc(k);
    bvconst_negate2(tmp, k, bvconst_term_desc(terms, t)->data); // tmp := - data
    // store the result as a BV element
    e->tag = TAG_BV;
    e->val.bv.bitsize = n;
    e->val.bv.data = tmp;
    break;

  default:
    if (n <= 64) {
      b64 = tstack_get_bva64buffer(stack, n);
      assert(bvarith64_buffer_is_zero(b64));
      bvarith64_buffer_sub_term(b64, terms, t);

      // overwrite e
      e->tag = TAG_BVARITH64_BUFFER;
      e->val.bvarith64_buffer = b64;

      // reset stack->bva64buffer to NULL
      assert(b64 == stack->bva64buffer);
      stack->bva64buffer = NULL;

    } else {
      b = tstack_get_bvabuffer(stack, n);
      assert(bvarith_buffer_is_zero(b));
      bvarith_buffer_sub_term(b, terms, t);

      // overwrite e
      e->tag = TAG_BVARITH_BUFFER;
      e->val.bvarith_buffer = b;

      // reset stack->bvabuffer to NULL
      assert(b == stack->bvabuffer);
      stack->bvabuffer = NULL;
    }
    break;
  }

}

/*
 * Negate element e in place. Raise an exception if e is not a bitvector element.
 */
void bvneg_elem(tstack_t *stack, stack_elem_t *e) {
  bvlogic_buffer_t *b;
  uint32_t k;
  term_t t;

  switch (e->tag) {
  case TAG_BV64:
    e->val.bv64.value = - e->val.bv64.value;
    break;

  case TAG_BV:
    k = (e->val.bv.bitsize + 31) >> 5; // number of words
    bvconst_negate(e->val.bv.data, k);
    break;

  case TAG_TERM:
  case TAG_SPECIAL_TERM:
    t = e->val.term;
    copy_bvneg_term(stack, e, t);
    break;

  case TAG_BVARITH64_BUFFER:
    bvarith64_buffer_negate(e->val.bvarith64_buffer);
    break;

  case TAG_BVARITH_BUFFER:
    bvarith_buffer_negate(e->val.bvarith_buffer);
    break;

  case TAG_BVLOGIC_BUFFER:
    b = e->val.bvlogic_buffer;
    if (! yices_check_bvlogic_buffer(b)){
      report_yices_error(stack);
    }
    // convert to a term then negate.
    t = bvlogic_buffer_get_term(b);
    recycle_bvlbuffer(stack, b); // since e is going to be overwritten
    copy_bvneg_term(stack, e, t);
    break;

  default:
    raise_exception(stack, e, TSTACK_BVARITH_ERROR);
    break;
  }
}




/*
 * BITVECTOR LOGICAL OPERATIONS
 */

/*
 * Copy element e in bvlogic buffer b
 * Raise an exception if e is not a bitvector
 */
void bvl_set_elem(tstack_t *stack, bvlogic_buffer_t *b, stack_elem_t *e) {
  term_t t;

  switch (e->tag) {
  case TAG_BV64:
    bvlogic_buffer_set_constant64(b, e->val.bv64.bitsize, e->val.bv64.value);
    break;

  case TAG_BV:
    bvlogic_buffer_set_constant(b, e->val.bv.bitsize, e->val.bv.data);
    break;

  case TAG_TERM:
  case TAG_SPECIAL_TERM:
    t = e->val.term;
    if (! yices_check_bv_term(t)) { // not a bitvector
      report_yices_error(stack);
    }
    bvlogic_buffer_set_term(b, __yices_globals.terms, t);
    break;

  case TAG_BVARITH64_BUFFER:
    t = bvarith64_buffer_get_term(e->val.bvarith64_buffer);
    bvlogic_buffer_set_term(b, __yices_globals.terms, t);
    break;

  case TAG_BVARITH_BUFFER:
    t = bvarith_buffer_get_term(e->val.bvarith_buffer);
    bvlogic_buffer_set_term(b, __yices_globals.terms, t);
    break;

  case TAG_BVLOGIC_BUFFER:
    bvlogic_buffer_set_buffer(b, e->val.bvlogic_buffer);
    break;

  default:
    raise_exception(stack, e, TSTACK_BVLOGIC_ERROR);
    break;
  }
}



/*
 * Copy element segment [i .. j] of e into bvlogic buffer b
 * Raise an exception if e is not a bitvector.
 * - i and j must be valid (i.e., 0 <= i <= j < e's bitsize)
 */
void bvl_set_slice_elem(tstack_t *stack, bvlogic_buffer_t *b, uint32_t i, uint32_t j, stack_elem_t *e) {
  term_t t;

  assert(i <= j);

  switch (e->tag) {
  case TAG_BV64:
    assert(j < e->val.bv64.bitsize);
    bvlogic_buffer_set_slice_constant64(b, i, j, e->val.bv64.value);
    break;

  case TAG_BV:
    assert(j < e->val.bv.bitsize);
    bvlogic_buffer_set_slice_constant(b, i, j, e->val.bv.data);
    break;

  case TAG_TERM:
  case TAG_SPECIAL_TERM:
    t = e->val.term;
    if (! yices_check_bv_term(t)) { // not a bitvector
      report_yices_error(stack);
    }
    bvlogic_buffer_set_slice_term(b, __yices_globals.terms, i, j, t);
    break;

  case TAG_BVARITH64_BUFFER:
    t = bvarith64_buffer_get_term(e->val.bvarith64_buffer);
    bvlogic_buffer_set_slice_term(b, __yices_globals.terms, i, j, t);
    break;

  case TAG_BVARITH_BUFFER:
    t = bvarith_buffer_get_term(e->val.bvarith_buffer);
    bvlogic_buffer_set_slice_term(b, __yices_globals.terms, i, j, t);
    break;

  case TAG_BVLOGIC_BUFFER:
    bvlogic_buffer_set_slice_buffer(b, i, j, e->val.bvlogic_buffer);
    break;

  default:
    raise_exception(stack, e, TSTACK_BVLOGIC_ERROR);
    break;
  }
}



/*
 * Check whether e is a bitvector constant
 */
bool elem_is_bvconst(stack_elem_t *e) {
  term_kind_t k;

  switch (e->tag) {
  case TAG_BV64:
  case TAG_BV:
    return true;

  case TAG_TERM:
  case TAG_SPECIAL_TERM:
    k = term_kind(__yices_globals.terms, e->val.term);
    return k == BV64_CONSTANT || k == BV_CONSTANT;

  case TAG_BVARITH64_BUFFER:
    bvarith64_buffer_normalize(e->val.bvarith64_buffer);
    return bvarith64_buffer_is_constant(e->val.bvarith64_buffer);

  case TAG_BVARITH_BUFFER:
    bvarith_buffer_normalize(e->val.bvarith_buffer);
    return bvarith_buffer_is_constant(e->val.bvarith_buffer);

  case TAG_BVLOGIC_BUFFER:
    return bvlogic_buffer_is_constant(e->val.bvlogic_buffer);

  default:
    return false;
  }
}


/*
 * Copy term t into c:
 * - t must be a BV_CONSTANT or BV64_CONSTANT
 */
static void bvconstant_copy_term(bvconstant_t *c, term_t t) {
  term_table_t *terms;
  bvconst_term_t *d;
  bvconst64_term_t *d64;

  terms = __yices_globals.terms;
  if (term_kind(terms, t) == BV64_CONSTANT) {
    d64 = bvconst64_term_desc(terms, t);
    bvconstant_copy64(c, d64->bitsize, d64->value);
  } else {
    d = bvconst_term_desc(terms, t);
    bvconstant_copy(c, d->bitsize, d->data);
  }
}


/*
 * Copy the constant value of e into c
 * - e must satisfy elem_is_bvconst(e)
 */
void bvconst_set_elem(bvconstant_t *c, stack_elem_t *e) {
  assert(elem_is_bvconst(e));

  switch (e->tag) {
  case TAG_BV64:
    bvconstant_copy64(c, e->val.bv64.bitsize, e->val.bv64.value);
    break;

  case TAG_BV:
    bvconstant_copy(c, e->val.bv.bitsize, e->val.bv.data);
    break;

  case TAG_TERM:
  case TAG_SPECIAL_TERM:
    bvconstant_copy_term(c, e->val.term);
    break;

  case TAG_BVARITH64_BUFFER:
    bvarith64_buffer_copy_constant(e->val.bvarith64_buffer, c);
    break;

  case TAG_BVARITH_BUFFER:
    bvarith_buffer_copy_constant(e->val.bvarith_buffer, c);
    break;

  case TAG_BVLOGIC_BUFFER:
    bvlogic_buffer_get_constant(e->val.bvlogic_buffer, c);
    break;

  default: // should not happen
    assert(false);
    break;
  }
}


/*
 * Bitwise operations between buffer b and element e
 */
void bvand_elem(tstack_t *stack, bvlogic_buffer_t *b, stack_elem_t *e) {
  uint32_t n;
  term_t t;

  n = bvlogic_buffer_bitsize(b);

  switch (e->tag) {
  case TAG_BV64:
    if (e->val.bv64.bitsize != n) {
      raise_exception(stack, e, TSTACK_INCOMPATIBLE_BVSIZES);
    }
    bvlogic_buffer_and_constant64(b, e->val.bv64.bitsize, e->val.bv64.value);
    break;

  case TAG_BV:
    if (e->val.bv.bitsize != n) {
      raise_exception(stack, e, TSTACK_INCOMPATIBLE_BVSIZES);
    }
    bvlogic_buffer_and_constant(b, e->val.bv.bitsize, e->val.bv.data);
    break;

  case TAG_TERM:
  case TAG_SPECIAL_TERM:
    check_bv_term(stack, e, n);
    bvlogic_buffer_and_term(b, __yices_globals.terms, e->val.term);
    break;

  case TAG_BVARITH64_BUFFER:
    if (bvarith64_buffer_bitsize(e->val.bvarith64_buffer) != n) {
      raise_exception(stack, e, TSTACK_INCOMPATIBLE_BVSIZES);
    }
    t = bvarith64_buffer_get_term(e->val.bvarith64_buffer);
    bvlogic_buffer_and_term(b, __yices_globals.terms, t);
    break;

  case TAG_BVARITH_BUFFER:
    if (bvarith_buffer_bitsize(e->val.bvarith_buffer) != n) {
      raise_exception(stack, e, TSTACK_INCOMPATIBLE_BVSIZES);
    }
    t = bvarith_buffer_get_term(e->val.bvarith_buffer);
    bvlogic_buffer_and_term(b, __yices_globals.terms, t);
    break;

  case TAG_BVLOGIC_BUFFER:
    if (bvlogic_buffer_bitsize(e->val.bvlogic_buffer) != n) {
      raise_exception(stack, e, TSTACK_INCOMPATIBLE_BVSIZES);
    }
    bvlogic_buffer_and_buffer(b, e->val.bvlogic_buffer);
    break;

  default:
    raise_exception(stack, e, TSTACK_BVLOGIC_ERROR);
  }
}

void bvor_elem(tstack_t *stack, bvlogic_buffer_t *b, stack_elem_t *e) {
  uint32_t n;
  term_t t;

  n = bvlogic_buffer_bitsize(b);

  switch (e->tag) {
  case TAG_BV64:
    if (e->val.bv64.bitsize != n) {
      raise_exception(stack, e, TSTACK_INCOMPATIBLE_BVSIZES);
    }
    bvlogic_buffer_or_constant64(b, e->val.bv64.bitsize, e->val.bv64.value);
    break;

  case TAG_BV:
    if (e->val.bv.bitsize != n) {
      raise_exception(stack, e, TSTACK_INCOMPATIBLE_BVSIZES);
    }
    bvlogic_buffer_or_constant(b, e->val.bv.bitsize, e->val.bv.data);
    break;

  case TAG_TERM:
  case TAG_SPECIAL_TERM:
    check_bv_term(stack, e, n);
    bvlogic_buffer_or_term(b, __yices_globals.terms, e->val.term);
    break;

  case TAG_BVARITH64_BUFFER:
    if (bvarith64_buffer_bitsize(e->val.bvarith64_buffer) != n) {
      raise_exception(stack, e, TSTACK_INCOMPATIBLE_BVSIZES);
    }
    t = bvarith64_buffer_get_term(e->val.bvarith64_buffer);
    bvlogic_buffer_or_term(b, __yices_globals.terms, t);
    break;

  case TAG_BVARITH_BUFFER:
    if (bvarith_buffer_bitsize(e->val.bvarith_buffer) != n) {
      raise_exception(stack, e, TSTACK_INCOMPATIBLE_BVSIZES);
    }
    t = bvarith_buffer_get_term(e->val.bvarith_buffer);
    bvlogic_buffer_or_term(b, __yices_globals.terms, t);
    break;

  case TAG_BVLOGIC_BUFFER:
    if (bvlogic_buffer_bitsize(e->val.bvlogic_buffer) != n) {
      raise_exception(stack, e, TSTACK_INCOMPATIBLE_BVSIZES);
    }
    bvlogic_buffer_or_buffer(b, e->val.bvlogic_buffer);
    break;

  default:
    raise_exception(stack, e, TSTACK_BVLOGIC_ERROR);
  }
}

void bvxor_elem(tstack_t *stack, bvlogic_buffer_t *b, stack_elem_t *e) {
  uint32_t n;
  term_t t;

  n = bvlogic_buffer_bitsize(b);

  switch (e->tag) {
  case TAG_BV64:
    if (e->val.bv64.bitsize != n) {
      raise_exception(stack, e, TSTACK_INCOMPATIBLE_BVSIZES);
    }
    bvlogic_buffer_xor_constant64(b, e->val.bv64.bitsize, e->val.bv64.value);
    break;

  case TAG_BV:
    if (e->val.bv.bitsize != n) {
      raise_exception(stack, e, TSTACK_INCOMPATIBLE_BVSIZES);
    }
    bvlogic_buffer_xor_constant(b, e->val.bv.bitsize, e->val.bv.data);
    break;

  case TAG_TERM:
  case TAG_SPECIAL_TERM:
    check_bv_term(stack, e, n);
    bvlogic_buffer_xor_term(b, __yices_globals.terms, e->val.term);
    break;

  case TAG_BVARITH64_BUFFER:
    if (bvarith64_buffer_bitsize(e->val.bvarith64_buffer) != n) {
      raise_exception(stack, e, TSTACK_INCOMPATIBLE_BVSIZES);
    }
    t = bvarith64_buffer_get_term(e->val.bvarith64_buffer);
    bvlogic_buffer_xor_term(b, __yices_globals.terms, t);
    break;

  case TAG_BVARITH_BUFFER:
    if (bvarith_buffer_bitsize(e->val.bvarith_buffer) != n) {
      raise_exception(stack, e, TSTACK_INCOMPATIBLE_BVSIZES);
    }
    t = bvarith_buffer_get_term(e->val.bvarith_buffer);
    bvlogic_buffer_xor_term(b, __yices_globals.terms, t);
    break;

  case TAG_BVLOGIC_BUFFER:
    if (bvlogic_buffer_bitsize(e->val.bvlogic_buffer) != n) {
      raise_exception(stack, e, TSTACK_INCOMPATIBLE_BVSIZES);
    }
    bvlogic_buffer_xor_buffer(b, e->val.bvlogic_buffer);
    break;

  default:
    raise_exception(stack, e, TSTACK_BVLOGIC_ERROR);
    break;
  }
}

void bvcomp_elem(tstack_t *stack, bvlogic_buffer_t *b, stack_elem_t *e) {
  uint32_t n;
  term_t t;

  n = bvlogic_buffer_bitsize(b);

  switch (e->tag) {
  case TAG_BV64:
    if (e->val.bv64.bitsize != n) {
      raise_exception(stack, e, TSTACK_INCOMPATIBLE_BVSIZES);
    }
    bvlogic_buffer_comp_constant64(b, e->val.bv64.bitsize, e->val.bv64.value);
    break;

  case TAG_BV:
    if (e->val.bv.bitsize != n) {
      raise_exception(stack, e, TSTACK_INCOMPATIBLE_BVSIZES);
    }
    bvlogic_buffer_comp_constant(b, e->val.bv.bitsize, e->val.bv.data);
    break;

  case TAG_TERM:
  case TAG_SPECIAL_TERM:
    check_bv_term(stack, e, n);
    bvlogic_buffer_comp_term(b, __yices_globals.terms, e->val.term);
    break;

  case TAG_BVARITH64_BUFFER:
    if (bvarith64_buffer_bitsize(e->val.bvarith64_buffer) != n) {
      raise_exception(stack, e, TSTACK_INCOMPATIBLE_BVSIZES);
    }
    t = bvarith64_buffer_get_term(e->val.bvarith64_buffer);
    bvlogic_buffer_comp_term(b, __yices_globals.terms, t);
    break;

  case TAG_BVARITH_BUFFER:
    if (bvarith_buffer_bitsize(e->val.bvarith_buffer) != n) {
      raise_exception(stack, e, TSTACK_INCOMPATIBLE_BVSIZES);
    }
    t = bvarith_buffer_get_term(e->val.bvarith_buffer);
    bvlogic_buffer_comp_term(b, __yices_globals.terms, t);
    break;

  case TAG_BVLOGIC_BUFFER:
    if (bvlogic_buffer_bitsize(e->val.bvlogic_buffer) != n) {
      raise_exception(stack, e, TSTACK_INCOMPATIBLE_BVSIZES);
    }
    bvlogic_buffer_comp_buffer(b, e->val.bvlogic_buffer);
    break;

  default:
    raise_exception(stack, e, TSTACK_BVLOGIC_ERROR);
    break;
  }
}


// add e to the right of b (i.e., high-order bits are from b, low-order bits from e)
void bvconcat_elem(tstack_t *stack, bvlogic_buffer_t *b, stack_elem_t *e) {
  term_t t;

  switch (e->tag) {
  case TAG_BV64:
    bvlogic_buffer_concat_right_constant64(b, e->val.bv64.bitsize, e->val.bv64.value);
    break;

  case TAG_BV:
    bvlogic_buffer_concat_right_constant(b, e->val.bv.bitsize, e->val.bv.data);
    break;

  case TAG_TERM:
  case TAG_SPECIAL_TERM:
    t = e->val.term;
    if (! yices_check_bv_term(t)) {
      report_yices_error(stack);
    }
    bvlogic_buffer_concat_right_term(b, __yices_globals.terms, t);
    break;

  case TAG_BVARITH64_BUFFER:
    t = bvarith64_buffer_get_term(e->val.bvarith64_buffer);
    bvlogic_buffer_concat_right_term(b, __yices_globals.terms, t);
    break;

  case TAG_BVARITH_BUFFER:
    t = bvarith_buffer_get_term(e->val.bvarith_buffer);
    bvlogic_buffer_concat_right_term(b, __yices_globals.terms, t);
    break;

  case TAG_BVLOGIC_BUFFER:
    bvlogic_buffer_concat_right_buffer(b, e->val.bvlogic_buffer);
    break;

  default:
    raise_exception(stack, e, TSTACK_BVLOGIC_ERROR);
    break;
  }
}





/*
 * Every eval function takes three parameters
 * - the stack
 * - f = an array of stack elements.
 * - n = size of this array
 *
 * f is set to the start of the arguments on the top frame,
 * n = the number of arguments
 *
 * For example, if the stack contains a frame with operator code MK_AND
 * and 4 arguments, then the top frame is [MK_AND <arg1> ... <arg4>]
 *
 * tstack_eval will invoke eval_mk_and(stack, f, n)
 * with f pointing to array [<arg1> .... <arg4>] and n = 4
 *
 * With every eval function, there's a check function that takes the
 * same parameters and raises an exception if the arguments or frame
 * are incorrect.
 */


/*
 * COMMANDS MAPPING NAMES TO TYPES OR TERMS
 */

/*
 * [define-type <symbol> ]
 * [define-type <symbol> <type> ]
 */
static void check_define_type(tstack_t *stack, stack_elem_t *f, uint32_t n) {
  check_op(stack, DEFINE_TYPE);
  check_size(stack, (n == 1 || n == 2));
  check_tag(stack, f, TAG_SYMBOL);
  if (n == 2) check_tag(stack, f+1, TAG_TYPE);
}

static void eval_define_type(tstack_t *stack, stack_elem_t *f, uint32_t n) {
  type_t tau;

  if (n == 1) {
    tau = _o_yices_new_uninterpreted_type();
  } else {
    tau = f[1].val.type;
  }
  _o_yices_set_type_name(tau, f[0].val.string);

  tstack_pop_frame(stack);
  no_result(stack);
}

/*
 * [define-term <symbol> <type> ]
 * [define-term <symbol> <type> <term> ]
 */
static void check_define_term(tstack_t *stack, stack_elem_t *f, uint32_t n) {
  check_op(stack, DEFINE_TERM);
  check_size(stack, (n == 2 || n == 3));
  check_tag(stack, f, TAG_SYMBOL);
  check_tag(stack, f+1, TAG_TYPE);
  // no need to check val[f+2]: get_term will raise an exception if
  // it can't be converted to a term.
}

static void eval_define_term(tstack_t *stack, stack_elem_t *f, uint32_t n) {
  type_t tau;
  term_t t;

  tau = f[1].val.type;
  if (n == 2) {
    t = _o_yices_new_uninterpreted_term(tau);
  } else {
    t = get_term(stack, f+2);
    if (! is_subtype(__yices_globals.types, term_type(__yices_globals.terms, t), tau)) {
      raise_exception(stack, f+2, TSTACK_TYPE_ERROR_IN_DEFTERM);
    }
  }
  _o_yices_set_term_name(t, f[0].val.string);

  tstack_pop_frame(stack);
  no_result(stack);
}


/*
 * [bind <string> <term>  .... <string> <term>]
 */
// bind is parallel: we process a block of pairs <name, term>
// the result of bind is a list of bindings object
// they are pushed on the stack and will be removed when we
// pop out of the enclosing let.

static void check_bind(tstack_t *stack, stack_elem_t *f, uint32_t n) {
  uint32_t i;

  check_op(stack, BIND);
  check_size(stack, n >= 2);
  check_size(stack, (n & 0x1) == 0);
  for (i=0; i<n; i+=2) {
    check_tag(stack, f+i, TAG_SYMBOL);
  }
}

static void eval_bind(tstack_t *stack, stack_elem_t *f, uint32_t n) {
  term_t *values;
  char **names;
  char *name;
  term_t t;
  uint32_t i, j, nb;

  nb = n/2;
  assert(nb > 0);

  values = get_aux_buffer(stack, nb);
  names = get_name_buffer(stack, nb);
  j = 0;
  for (i=0; i<nb; i++) {
    name = f[j].val.string;
    j ++;
    t = get_term(stack, f+j);
    j ++;
    _o_yices_set_term_name(t, name);
    names[i] = name;
    values[i] = t;
  }
  tstack_pop_frame(stack);

  // push back the bindings
  for (i=0; i<nb; i++) {
    set_binding_result(stack, values[i], names[i]);
  }
}


/*
 * [declare-var <string> <type>] --> [<string> <var>]
 */
static void check_declare_var(tstack_t *stack, stack_elem_t *f, uint32_t n) {
  check_op(stack, DECLARE_VAR);
  check_size(stack, n == 2);
  check_tag(stack, f, TAG_SYMBOL);
  check_tag(stack, f+1, TAG_TYPE);
}

static void eval_declare_var(tstack_t *stack, stack_elem_t *f, uint32_t n) {
  type_t tau;
  term_t var;
  char *name;

  name = f[0].val.string;
  tau = f[1].val.type;
  var = _o_yices_new_variable(tau);

  _o_yices_set_term_name(var, name);
  tstack_pop_frame(stack);
  set_binding_result(stack, var, name);
}


/*
 * [declare-type-var <symbol> ] --> [type_binding <symbol> <type-var]
 */
static void check_declare_type_var(tstack_t *stack, stack_elem_t *f, uint32_t n) {
  check_op(stack, DECLARE_TYPE_VAR);
  check_size(stack, n == 1);
  check_tag(stack, f, TAG_SYMBOL);
}

static void eval_declare_type_var(tstack_t *stack, stack_elem_t *f, uint32_t n) {
  type_t tau;
  char *name;

  name = f[0].val.string;
  tau = yices_type_variable(stack->tvar_id);
  assert(tau != NULL_TYPE);
  stack->tvar_id ++;

  yices_set_type_name(tau, name);
  tstack_pop_frame(stack);
  set_type_binding_result(stack, tau, name);
}


/*
 * [let [do-bind <binding> ... <binding> <term>]
 */
static void check_let(tstack_t *stack, stack_elem_t *f, uint32_t n) {
  check_op(stack, LET);
  check_size(stack, n>=2);
  check_all_tags(stack, f, f + (n-1), TAG_BINDING);
}

static void eval_let(tstack_t *stack, stack_elem_t *f, uint32_t n) {
  copy_result_and_pop_frame(stack, f + (n-1));
}


/*
 * TYPE CONSTRUCTORS
 */

/*
 * [mk-bv-type <rational>]
 */
static void check_mk_bv_type(tstack_t *stack, stack_elem_t *f, uint32_t n) {
  check_op(stack, MK_BV_TYPE);
  check_size(stack, n == 1);
  check_tag(stack, f, TAG_RATIONAL);
}

static void eval_mk_bv_type(tstack_t *stack, stack_elem_t *f, uint32_t n) {
  int32_t size;
  type_t tau;

  size = get_integer(stack, f);
  if (size <= 0) {
    raise_exception(stack, f, TSTACK_NONPOSITIVE_BVSIZE);
  }
  tau = _o_yices_bv_type(size);
  check_type(stack, tau);

  tstack_pop_frame(stack);
  set_type_result(stack, tau);
}

/*
 * [mk-ff-type <rational>]
 */
static void check_mk_ff_type(tstack_t *stack, stack_elem_t *f, uint32_t n) {
  check_op(stack, MK_FF_TYPE);
  check_size(stack, n == 1);
  check_tag(stack, f, TAG_RATIONAL);
}

static void eval_mk_ff_type(tstack_t *stack, stack_elem_t *f, uint32_t n) {
  type_t tau;
  mpz_t order;

  mpz_init(order);
  get_integer_mpz(stack, f, order);

  tau = _o_yices_ff_type(order);
  mpz_clear(order);

  if (tau == NULL_TYPE) {
    raise_exception(stack, f, TSTACK_INVALID_FFSIZE);
  }

  check_type(stack, tau);

  tstack_pop_frame(stack);
  set_type_result(stack, tau);
}

/*
 * [mk-scalar-type <string> ... <string>]
 */
static void check_mk_scalar_type(tstack_t *stack, stack_elem_t *f, uint32_t n) {
  check_op(stack, MK_SCALAR_TYPE);
  check_size(stack, n >= 1);
  check_all_tags(stack, f, f+n, TAG_SYMBOL);
  check_distinct_scalar_names(stack, f, n);
}

static void eval_mk_scalar_type(tstack_t *stack, stack_elem_t *f, uint32_t n) {
  type_t tau;
  int32_t i, card;
  term_t x;

  // build the type
  card = n;
  tau = _o_yices_new_scalar_type(card);
  assert(tau != NULL_TYPE);

  for (i=0; i<card; i++) {
    x = _o_yices_constant(tau, i);
    assert(x != NULL_TERM);
    _o_yices_set_term_name(x, f[i].val.string);
  }

  tstack_pop_frame(stack);
  set_type_result(stack, tau);
}

/*
 * [mk-tuple-type <type> ... <type>]
 */
static void check_mk_tuple_type(tstack_t *stack, stack_elem_t *f, uint32_t n) {
  check_op(stack, MK_TUPLE_TYPE);
  check_size(stack, n >= 1);
  check_all_tags(stack, f, f+n, TAG_TYPE);
}

static void eval_mk_tuple_type(tstack_t *stack, stack_elem_t *f, uint32_t n) {
  type_t *tau, sigma;
  uint32_t i;

  tau = get_aux_buffer(stack, n);

  for (i=0; i<n; i++) {
    tau[i] = f[i].val.type;
  }
  sigma = _o_yices_tuple_type(n, tau);
  assert(sigma != NULL_TYPE);

  tstack_pop_frame(stack);
  set_type_result(stack, sigma);
}

/*
 * [mk-fun-type <type> ... <type> <type> ]
 *
 * To support SMT-LIB, we also allow [mk-fun-type <type>] and
 * just return <type>.
 */
static void check_mk_fun_type(tstack_t *stack, stack_elem_t *f, uint32_t n) {
  check_op(stack, MK_FUN_TYPE);
  check_size(stack, n >= 1);
  check_all_tags(stack, f, f+n, TAG_TYPE);
}

static void eval_mk_fun_type(tstack_t *stack, stack_elem_t *f, uint32_t n) {
  type_t *tau, sigma;
  uint32_t i;

  if (n >= 2) {
    // first n-1 types are the domain, last one is the range
    tau = get_aux_buffer(stack, n);

    for (i=0; i<n; i++) {
      tau[i] = f[i].val.type;
    }

    n --;
    sigma = _o_yices_function_type(n, tau, tau[n]);
  } else {
    sigma = f[0].val.type;
  }

  assert(sigma != NULL_TYPE);
  tstack_pop_frame(stack);
  set_type_result(stack, sigma);
}


/*
 * [mk-app-type <macro> <type> ... <type> ]
 */
static void check_mk_app_type(tstack_t *stack, stack_elem_t *f, uint32_t n) {
  check_op(stack, MK_APP_TYPE);
  check_size(stack, n >= 2);
  check_tag(stack, f, TAG_MACRO);
  check_all_tags(stack, f+1, f+n, TAG_TYPE);
}

static void eval_mk_app_type(tstack_t *stack, stack_elem_t *f, uint32_t n) {
  type_t *tau, sigma;
  int32_t id;
  uint32_t i;

  assert(n > 0);
  id = f[0].val.macro;

  n --;
  f ++;
  tau = get_aux_buffer(stack, n);
  for (i=0; i<n; i++) {
    tau[i] = f[i].val.type;
  }
  sigma = yices_instance_type(id, n, tau);
  check_type(stack, sigma);

  tstack_pop_frame(stack);
  set_type_result(stack, sigma);
}


/*
 * TERM CONSTRUCTORS
 */

/*
 * [mk-apply <term> .... <term>]
 */
static void check_mk_apply(tstack_t *stack, stack_elem_t *f, uint32_t n) {
  check_op(stack, MK_APPLY);
  check_size(stack, n >= 2);
}

static void eval_mk_apply(tstack_t *stack, stack_elem_t *f, uint32_t n) {
  term_t arg[n], fun, t;
  uint32_t i;

  fun = get_term(stack, f);
  n --; // number of arguments
  f ++;
  for (i=0; i<n; i++) {
    arg[i] = get_term(stack, f + i);
  }
  t = _o_yices_application(fun, n, arg);
  check_term(stack, t);

  tstack_pop_frame(stack);
  set_term_result(stack, t);
}


/*
 * [mk-ite <term> <term> <term>]
 */
static void check_mk_ite(tstack_t *stack, stack_elem_t *f, uint32_t n) {
  check_op(stack, MK_ITE);
  check_size(stack, n == 3);
}

static void eval_mk_ite(tstack_t *stack, stack_elem_t *f, uint32_t n) {
  term_t cond, left, right, t;

  cond = get_term(stack, f);
  left = get_term(stack, f+1);
  right = get_term(stack, f+2);
  t = _o_yices_ite(cond, left, right);
  check_term(stack, t);

  tstack_pop_frame(stack);
  set_term_result(stack, t);
}


/*
 * [mk-eq <term> <term>]
 */
static void check_mk_eq(tstack_t *stack, stack_elem_t *f, uint32_t n) {
  check_op(stack, MK_EQ);
  check_size(stack, n == 2);
}

static void eval_mk_eq(tstack_t *stack, stack_elem_t *f, uint32_t n) {
  term_t left, right, t;

  left = get_term(stack, f);
  right = get_term(stack, f+1);
  t = _o_yices_eq(left, right);
  check_term(stack, t);

  tstack_pop_frame(stack);
  set_term_result(stack, t);
}


/*
 * [mk-diseq <term> <term>]
 */
static void check_mk_diseq(tstack_t *stack, stack_elem_t *f, uint32_t n) {
  check_op(stack, MK_DISEQ);
  check_size(stack, n == 2);
}

static void eval_mk_diseq(tstack_t *stack, stack_elem_t *f, uint32_t n) {
  term_t left, right, t;

  left = get_term(stack, f);
  right = get_term(stack, f+1);
  t = _o_yices_neq(left, right);
  check_term(stack, t);

  tstack_pop_frame(stack);
  set_term_result(stack, t);
}


/*
 * [mk-distinct <term> ... <term>]
 */
static void check_mk_distinct(tstack_t *stack, stack_elem_t *f, uint32_t n) {
  check_op(stack, MK_DISTINCT);
  check_size(stack, n >= 2);
}

static void eval_mk_distinct(tstack_t *stack, stack_elem_t *f, uint32_t n) {
  term_t *arg, t;
  uint32_t i;

  arg = get_aux_buffer(stack, n);

  for (i=0; i<n; i++) {
    arg[i] = get_term(stack, f+i);
  }
  t = _o_yices_distinct(n, arg);
  check_term(stack, t);

  tstack_pop_frame(stack);
  set_term_result(stack, t);
}




/*
 * [mk-not <term>]
 */
static void check_mk_not(tstack_t *stack, stack_elem_t *f, uint32_t n) {
  check_op(stack, MK_NOT);
  check_size(stack, n == 1);
}

static void eval_mk_not(tstack_t *stack, stack_elem_t *f, uint32_t n) {
  term_t t;

  t = _o_yices_not(get_term(stack, f));
  check_term(stack, t);

  tstack_pop_frame(stack);
  set_term_result(stack, t);
}


/*
 * [mk-or <term> ... <term>]
 */
static void check_mk_or(tstack_t *stack, stack_elem_t *f, uint32_t n) {
  check_op(stack, MK_OR);
  check_size(stack, n >= 1);
}

// use buffer here rather than
static void eval_mk_or(tstack_t *stack, stack_elem_t *f, uint32_t n) {
  term_t *arg, t;
  uint32_t i;

  arg = get_aux_buffer(stack, n);

  for (i=0; i<n; i++) {
    arg[i] = get_term(stack, f+i);
  }
  t = _o_yices_or(n, arg);
  check_term(stack, t);

  tstack_pop_frame(stack);
  set_term_result(stack, t);
}


/*
 * [mk-and <term> ... <term>]
 */
static void check_mk_and(tstack_t *stack, stack_elem_t *f, uint32_t n) {
  check_op(stack, MK_AND);
  check_size(stack, n >= 1);
}

static void eval_mk_and(tstack_t *stack, stack_elem_t *f, uint32_t n) {
  term_t *arg, t;
  uint32_t i;

  arg = get_aux_buffer(stack, n);

  for (i=0; i<n; i++) {
    arg[i] = get_term(stack, f+i);
  }
  t = _o_yices_and(n, arg);
  check_term(stack, t);

  tstack_pop_frame(stack);
  set_term_result(stack, t);
}


/*
 * [mk-xor <term> ... <term>]
 */
static void check_mk_xor(tstack_t *stack, stack_elem_t *f, uint32_t n) {
  check_op(stack, MK_XOR);
  check_size(stack, n >= 1);
}

static void eval_mk_xor(tstack_t *stack, stack_elem_t *f, uint32_t n) {
  term_t *arg, t;
  uint32_t i;

  arg = get_aux_buffer(stack, n);

  for (i=0; i<n; i++) {
    arg[i] = get_term(stack, f+i);
  }
  t = _o_yices_xor(n, arg);
  check_term(stack, t);

  tstack_pop_frame(stack);
  set_term_result(stack, t);
}


/*
 * [mk-iff <term> ... <term>]
 */
static void check_mk_iff(tstack_t *stack, stack_elem_t *f, uint32_t n) {
  check_op(stack, MK_IFF);
  check_size(stack, n >= 1);
}

static void eval_mk_iff(tstack_t *stack, stack_elem_t *f, uint32_t n) {
  term_t t;
  uint32_t i;

  t = get_term(stack, f);
  for (i=1; i<n; i++) {
    t = _o_yices_iff(t, get_term(stack, f+i));
    check_term(stack, t);
  }
  tstack_pop_frame(stack);
  set_term_result(stack, t);
}


/*
 * [mk-implies <term> <term>]
 */
static void check_mk_implies(tstack_t *stack, stack_elem_t *f, uint32_t n) {
  check_op(stack, MK_IMPLIES);
  check_size(stack, n == 2);
}

static void eval_mk_implies(tstack_t *stack, stack_elem_t *f, uint32_t n) {
  term_t left, right, t;

  left = get_term(stack, f);
  right = get_term(stack, f+1);
  t = _o_yices_implies(left, right);
  check_term(stack, t);

  tstack_pop_frame(stack);
  set_term_result(stack, t);
}


/*
 * [mk-tuple <term> ... <term>]
 */
static void check_mk_tuple(tstack_t *stack, stack_elem_t *f, uint32_t n) {
  check_op(stack, MK_TUPLE);
  check_size(stack, n >= 1);
}

static void eval_mk_tuple(tstack_t *stack, stack_elem_t *f, uint32_t n) {
  term_t arg[n], t;
  uint32_t i;

  for (i=0; i<n; i++) {
    arg[i] = get_term(stack, f+i);
  }
  t = _o_yices_tuple(n, arg);
  check_term(stack, t);

  tstack_pop_frame(stack);
  set_term_result(stack, t);
}


/*
 * [mk-select <term> <rational>]
 */
static void check_mk_select(tstack_t *stack, stack_elem_t *f, uint32_t n) {
  check_op(stack, MK_SELECT);
  check_size(stack, n == 2);
  check_tag(stack, f+1, TAG_RATIONAL);
}

static void eval_mk_select(tstack_t *stack, stack_elem_t *f, uint32_t n) {
  int32_t idx;
  term_t t;

  idx = get_integer(stack, f+1);
  t = _o_yices_select(idx, get_term(stack, f));
  check_term(stack, t);

  tstack_pop_frame(stack);
  set_term_result(stack, t);
}



/*
 * [mk-tuple-update <tuple> <rational> <newvalue> ]
 */
static void check_mk_tuple_update(tstack_t *stack, stack_elem_t *f, uint32_t n) {
  check_op(stack, MK_TUPLE_UPDATE);
  check_size(stack, n == 3);
  check_tag(stack, f+1, TAG_RATIONAL);
}


static void eval_mk_tuple_update(tstack_t *stack, stack_elem_t *f, uint32_t n) {
  int32_t idx;
  term_t t, new_v;

  idx = get_integer(stack, f+1);
  new_v = get_term(stack, f+2);
  t = _o_yices_tuple_update(get_term(stack, f), idx, new_v);
  check_term(stack, t);

  tstack_pop_frame(stack);
  set_term_result(stack, t);
}


/*
 * [mk-update <fun> <arg1> ... <argn> <newvalue>]
 */
static void check_mk_update(tstack_t *stack, stack_elem_t *f, uint32_t n) {
  check_op(stack, MK_UPDATE);
  check_size(stack, n >= 3);
}

static void eval_mk_update(tstack_t *stack, stack_elem_t *f, uint32_t n) {
  term_t arg[n], t;
  uint32_t i;

  for (i=0; i<n; i++) {
    arg[i] = get_term(stack, f+i);
  }
  t = _o_yices_update(arg[0], n-2, arg+1, arg[n-1]);
  check_term(stack, t);

  tstack_pop_frame(stack);
  set_term_result(stack, t);
}


/*
 * [mk-forall <binding> ... <binding> <term>]
 */
static void check_mk_forall(tstack_t *stack, stack_elem_t *f, uint32_t n) {
  check_op(stack, MK_FORALL);
  check_size(stack, n >= 2);
  check_all_tags(stack, f, f + (n-1), TAG_BINDING);
  check_distinct_binding_names(stack, f, n-1);
}

static void eval_mk_forall(tstack_t *stack, stack_elem_t *f, uint32_t n) {
  term_t t, arg[n];
  uint32_t i;

  for (i=0; i<n-1; i++) {
    arg[i] = f[i].val.binding.term;
  }
  // body = last argument
  arg[i] = get_term(stack, f + (n-1));
  t = _o_yices_forall(n-1, arg, arg[n-1]);
  check_term(stack, t);

  tstack_pop_frame(stack);
  set_term_result(stack, t);
}


/*
 * [mk-exists <binding> ... <binding> <term>]
 */
static void check_mk_exists(tstack_t *stack, stack_elem_t *f, uint32_t n) {
  check_op(stack, MK_EXISTS);
  check_size(stack, n >= 2);
  check_all_tags(stack, f, f + (n-1), TAG_BINDING);
  check_distinct_binding_names(stack, f, n-1);
}

static void eval_mk_exists(tstack_t *stack, stack_elem_t *f, uint32_t n) {
  term_t t, arg[n];
  uint32_t i;

  for (i=0; i<n-1; i++) {
    arg[i] = f[i].val.binding.term;
  }
  // body = last argument
  arg[i] = get_term(stack, f + (n-1));
  t = _o_yices_exists(n-1, arg, arg[n-1]);
  check_term(stack, t);

  tstack_pop_frame(stack);
  set_term_result(stack, t);
}


/*
 * [mk-lambda <binding> ... <binding> <term>]
 */
static void check_mk_lambda(tstack_t *stack, stack_elem_t *f, uint32_t n) {
  check_op(stack, MK_LAMBDA);
  check_size(stack, n >= 2);
  check_all_tags(stack, f, f + (n-1), TAG_BINDING);
  check_distinct_binding_names(stack, f, n-1);
}

static void eval_mk_lambda(tstack_t *stack, stack_elem_t *f, uint32_t n) {
  term_t t, arg[n];
  uint32_t i;

  for (i=0; i<n-1; i++) {
    arg[i] = f[i].val.binding.term;
  }
  // body = last argument
  arg[i] = get_term(stack, f + (n-1));
  t = _o_yices_lambda(n-1, arg, arg[n-1]);
  check_term(stack, t);

  tstack_pop_frame(stack);
  set_term_result(stack, t);
}




/*
 *  ARITHMETIC
 */

/*
 * [mk-add <arith> ... <arith>]
 */
static void check_mk_add(tstack_t *stack, stack_elem_t *f, uint32_t n) {
  check_op(stack, MK_ADD);
  check_size(stack, n>=1);
}

static void eval_mk_add(tstack_t *stack, stack_elem_t *f, uint32_t n) {
  uint32_t i;
  rba_buffer_t *b;

  b = tstack_get_abuffer(stack);
  for (i=0; i<n; i++) {
    add_elem(stack, b, f+i);
  }
  tstack_pop_frame(stack);
  set_arith_result(stack, b);
}


/*
 * [mk-sub <arith> ... <arith>]
 */
static void check_mk_sub(tstack_t *stack, stack_elem_t *f, uint32_t n) {
  check_op(stack, MK_SUB);
  check_size(stack, n>=1);
}

static void eval_mk_sub(tstack_t *stack, stack_elem_t *f, uint32_t n) {
  uint32_t i;
  rba_buffer_t *b;

  // if n == 1, we interpret this a unary minus (unlike yices-1.0.x)
  if (n == 1) {
    // [mk-neg xxx] ---> - xxx
    neg_elem(stack, f);
    copy_result_and_pop_frame(stack, f);
  } else {
    b = tstack_get_abuffer(stack);
    add_elem(stack, b, f);
    for (i=1; i<n; i++) {
      sub_elem(stack, b, f+i);
    }
    tstack_pop_frame(stack);
    set_arith_result(stack, b);
  }

}


/*
 * [mk-neg <arith>]
 */
static void check_mk_neg(tstack_t *stack, stack_elem_t *f, uint32_t n) {
  check_op(stack, MK_NEG);
  check_size(stack, n==1);
}

static void eval_mk_neg(tstack_t *stack, stack_elem_t *f, uint32_t n) {
  neg_elem(stack, f);
  copy_result_and_pop_frame(stack, f);
}


/*
 * [mk-mul <arith> ... <arith>]
 */
static void check_mk_mul(tstack_t *stack, stack_elem_t *f, uint32_t n) {
  check_op(stack, MK_MUL);
  check_size(stack, n>=1);
}

static void eval_mk_mul(tstack_t *stack, stack_elem_t *f, uint32_t n) {
  uint32_t i;
  rba_buffer_t *b;

  b = tstack_get_abuffer(stack);
  add_elem(stack, b, f);
  for (i=1; i<n; i++) {
    mul_elem(stack, b, f+i);
  }
  tstack_pop_frame(stack);
  set_arith_result(stack, b);
}


/*
 * [mk-division <arith> <arith>]
 */
static void check_mk_division(tstack_t *stack, stack_elem_t *f, uint32_t n) {
  check_op(stack, MK_DIVISION);
  check_size(stack, n == 2);
}

// GENERIC VERSION: THE DIVIDER CAN BE ZERO OR NON-CONSTANT
static void eval_mk_division(tstack_t *stack, stack_elem_t *f, uint32_t n) {
  rba_buffer_t *b;
  rational_t divider;
  term_t t1, t2, t;

  q_init(&divider);
  if (elem_is_nz_constant(f + 1, &divider)) {
    assert(q_is_nonzero(&divider));
    // Division by a non-zero constant
    if (f->tag == TAG_RATIONAL) {
      q_div(&f->val.rational, &divider);
      copy_result_and_pop_frame(stack, f);
    } else {
      b = tstack_get_abuffer(stack);
      add_elem(stack, b, f);
      rba_buffer_div_const(b, &divider);
      tstack_pop_frame(stack);
      set_arith_result(stack, b);
    }
  } else {
    // Not a constant
    t1 = get_term(stack, f);
    t2 = get_term(stack, f+1);
    t = _o_yices_division(t1, t2);
    check_term(stack, t);
    tstack_pop_frame(stack);
    set_term_result(stack, t);
  }

  /*
   * It's safe to clear the divider only here.
   * If the code above raises an exception, divider is still 0/1
   * and q_clear would do nothing anyway.
   */
  q_clear(&divider);
}






/*
 * [mk-pow <arith> <integer>]
 */
static void check_mk_pow(tstack_t *stack, stack_elem_t *f, uint32_t n) {
  check_op(stack, MK_POW);
  check_size(stack, n == 2);
  check_tag(stack, f+1, TAG_RATIONAL);
}

static void eval_mk_pow(tstack_t *stack, stack_elem_t *f, uint32_t n) {
  int32_t exponent;
  term_t t;

  exponent = get_integer(stack, f+1);
  if (exponent < 0) {
    raise_exception(stack, f+1, TSTACK_NEGATIVE_EXPONENT);
  }

  /*
   * Note: we could avoid creating the intermediate term t
   * by calling directly the exponentiation functions for
   * arith_buffers, rationals, etc.?
   */
  t = get_term(stack, f);
  t = _o_yices_power(t, exponent);
  check_term(stack, t);

  tstack_pop_frame(stack);
  set_term_result(stack, t);
}

/*
 * [mk-ge <arith> <arith>]
 */
static void check_mk_ge(tstack_t *stack, stack_elem_t *f, uint32_t n) {
  check_op(stack, MK_GE);
  check_size(stack, n == 2);
}

static void eval_mk_ge(tstack_t *stack, stack_elem_t *f, uint32_t n) {
  rba_buffer_t *b;
  term_t t;

  b = tstack_get_abuffer(stack);
  add_elem(stack, b, f);
  sub_elem(stack, b, f+1);
  t = arith_buffer_get_geq0_atom(b); // term for [f] - [f+1] >= 0
  assert(t != NULL_TERM);

  tstack_pop_frame(stack);
  set_term_result(stack, t);
}


/*
 * [mk-gt <arith> <arith>]
 */
static void check_mk_gt(tstack_t *stack, stack_elem_t *f, uint32_t n) {
  check_op(stack, MK_GT);
  check_size(stack, n == 2);
}

static void eval_mk_gt(tstack_t *stack, stack_elem_t *f, uint32_t n) {
  rba_buffer_t *b;
  term_t t;

  b = tstack_get_abuffer(stack);
  add_elem(stack, b, f);
  sub_elem(stack, b, f+1);
  t = arith_buffer_get_gt0_atom(b); // term for [f] - [f+1] > 0
  assert(t != NULL_TERM);

  tstack_pop_frame(stack);
  set_term_result(stack, t);
}


/*
 * [mk-le <arith> <arith>]
 */
static void check_mk_le(tstack_t *stack, stack_elem_t *f, uint32_t n) {
  check_op(stack, MK_LE);
  check_size(stack, n == 2);
}

static void eval_mk_le(tstack_t *stack, stack_elem_t *f, uint32_t n) {
  rba_buffer_t *b;
  term_t t;

  b = tstack_get_abuffer(stack);
  add_elem(stack, b, f);
  sub_elem(stack, b, f+1);
  t = arith_buffer_get_leq0_atom(b); // term for [f] - [f+1] <= 0
  assert(t != NULL_TERM);

  tstack_pop_frame(stack);
  set_term_result(stack, t);
}


/*
 * [mk-lt <arith> <arith>]
 */
static void check_mk_lt(tstack_t *stack, stack_elem_t *f, uint32_t n) {
  check_op(stack, MK_LT);
  check_size(stack, n == 2);
}

static void eval_mk_lt(tstack_t *stack, stack_elem_t *f, uint32_t n) {
  rba_buffer_t *b;
  term_t t;

  b = tstack_get_abuffer(stack);
  add_elem(stack, b, f);
  sub_elem(stack, b, f+1);
  t = arith_buffer_get_lt0_atom(b); // term for [f] - [f+1] < 0
  assert(t != NULL_TERM);

  tstack_pop_frame(stack);
  set_term_result(stack, t);
}






/*
 * BITVECTOR ARITHMETIC
 */

/*
 * Build bitvector constant defined by val and size:
 * - size = number of bits
 * - val = value
 * - f = frame index: it's used for error reporting only
 * Raise an exception if size <= 0 or size > MAX_BV_SIZE or val is not a non-negative
 * integer
 *
 * Warning: val is a pointer inside a stack element that is reset by q_clear on pop_frame.
 * So we must make a copy before calling pop_frame
 */
void mk_bv_const_core(tstack_t *stack, stack_elem_t *f, int32_t size, rational_t *val) {
  uint32_t k;
  uint32_t *tmp;
  uint64_t c;

  if (size <= 0) {
    raise_exception(stack, f, TSTACK_NONPOSITIVE_BVSIZE);
  }

  if (! yices_check_bvsize((uint32_t) size)) {
    report_yices_error(stack);
  }

  if (! q_is_integer(val) || ! q_is_nonneg(val)) {
    raise_exception(stack, f, TSTACK_INVALID_BVCONSTANT);
  }

  if (size <= 64) {
    c =  bvconst64_from_q(size, val);
    assert(c == norm64(c, size));

    tstack_pop_frame(stack);
    set_bv64_result(stack, size, c);

  } else {
    k = (size + 31) >> 5;
    tmp = bvconst_alloc(k);
    bvconst_set_q(tmp, k, val);
    bvconst_normalize(tmp, size);

    tstack_pop_frame(stack);
    set_bv_result(stack, size, tmp);
  }
}


/*
 * Sign-extend: bv = bitvector, idx = number of bits to add
 */
void mk_bv_sign_extend_core(tstack_t *stack, stack_elem_t *bv, stack_elem_t *idx) {
  int32_t i;
  bvlogic_buffer_t *b;

  i = get_integer(stack, idx);
  b = tstack_get_bvlbuffer(stack);
  bvl_set_elem(stack, b, bv);
  if (! yices_check_bvextend(b, i)) {
    report_yices_error(stack);
  }
  bvlogic_buffer_sign_extend(b, i + bvlogic_buffer_bitsize(b));

  tstack_pop_frame(stack);
  set_bvlogic_result(stack, b);
}


/*
 * Zero-extend: bv, idx as for sign-extend
 */
void mk_bv_zero_extend_core(tstack_t *stack, stack_elem_t *bv, stack_elem_t *idx) {
  int32_t i;
  bvlogic_buffer_t *b;

  i = get_integer(stack, idx);
  b = tstack_get_bvlbuffer(stack);
  bvl_set_elem(stack, b, bv);
  if (! yices_check_bvextend(b, i)) {
    report_yices_error(stack);
  }
  bvlogic_buffer_zero_extend(b, i + bvlogic_buffer_bitsize(b));

  tstack_pop_frame(stack);
  set_bvlogic_result(stack, b);
}




/*
 * [mk-bv-const <size> <value>]
 */
static void check_mk_bv_const(tstack_t *stack, stack_elem_t *f, uint32_t n) {
  check_op(stack, MK_BV_CONST);
  check_size(stack, n == 2);
  check_tag(stack, f, TAG_RATIONAL);
  check_tag(stack, f+1, TAG_RATIONAL);
}

static void eval_mk_bv_const(tstack_t *stack, stack_elem_t *f, uint32_t n) {
  int32_t size;
  rational_t *val;

  size = get_integer(stack, f);
  val = &f[1].val.rational;
  mk_bv_const_core(stack, f, size, val);
}


/*
 * [mk-bv-add <bv> ... <bv>]
 */
static void check_mk_bv_add(tstack_t *stack, stack_elem_t *f, uint32_t n) {
  check_op(stack, MK_BV_ADD);
  check_size(stack, n >= 1);
}

static void eval_mk_bv_add(tstack_t *stack, stack_elem_t *f, uint32_t n) {
  uint32_t i, bitsize;
  bvarith_buffer_t *b;
  bvarith64_buffer_t *b64;

  bitsize = elem_bitsize(stack, f);
  if (bitsize <= 64) {
    b64 = tstack_get_bva64buffer(stack, bitsize);
    for (i=0; i<n; i++) {
      bva64_add_elem(stack, b64, f+i);
    }
    tstack_pop_frame(stack);
    set_bvarith64_result(stack, b64);

  } else {
    b = tstack_get_bvabuffer(stack, bitsize);
    for (i=0; i<n; i++) {
      bva_add_elem(stack, b, f+i);
    }
    tstack_pop_frame(stack);
    set_bvarith_result(stack, b);
  }
}


/*
 * [mk-bv-sub <bv> ... <bv>]
 */
static void check_mk_bv_sub(tstack_t *stack, stack_elem_t *f, uint32_t n) {
  check_op(stack, MK_BV_SUB);
  check_size(stack, n >= 2);
}

static void eval_mk_bv_sub(tstack_t *stack, stack_elem_t *f, uint32_t n) {
  uint32_t i, bitsize;
  bvarith_buffer_t *b;
  bvarith64_buffer_t *b64;

  bitsize = elem_bitsize(stack, f);
  if (bitsize <= 64) {
    b64 = tstack_get_bva64buffer(stack, bitsize);
    bva64_add_elem(stack, b64, f);
    for (i=1; i<n; i++) {
      bva64_sub_elem(stack, b64, f+i);
    }

    tstack_pop_frame(stack);
    set_bvarith64_result(stack, b64);

  } else {
    b = tstack_get_bvabuffer(stack, bitsize);
    bva_add_elem(stack, b, f);
    for (i=1; i<n; i++) {
      bva_sub_elem(stack, b, f+i);
    }

    tstack_pop_frame(stack);
    set_bvarith_result(stack, b);
  }
}


/*
 * [mk-bv-mul <bv> ... <bv>]
 */
static void check_mk_bv_mul(tstack_t *stack, stack_elem_t *f, uint32_t n) {
  check_op(stack, MK_BV_MUL);
  check_size(stack, n >= 1);
}

static void eval_mk_bv_mul(tstack_t *stack, stack_elem_t *f, uint32_t n) {
  uint32_t i, bitsize;
  bvarith_buffer_t *b;
  bvarith64_buffer_t *b64;

  bitsize = elem_bitsize(stack, f);
  if (bitsize <= 64) {
    b64 = tstack_get_bva64buffer(stack, bitsize);
    bva64_add_elem(stack, b64, f);
    for (i=1; i<n; i++) {
      bva64_mul_elem(stack, b64, f+i);
    }

    tstack_pop_frame(stack);
    set_bvarith64_result(stack, b64);

  } else {
    b = tstack_get_bvabuffer(stack, bitsize);
    bva_add_elem(stack, b, f);
    for (i=1; i<n; i++) {
      bva_mul_elem(stack, b, f+i);
    }

    tstack_pop_frame(stack);
    set_bvarith_result(stack, b);
  }
}


/*
 * [mk-bv-neg <bv>]
 */
static void check_mk_bv_neg(tstack_t *stack, stack_elem_t *f, uint32_t n) {
  check_op(stack, MK_BV_NEG);
  check_size(stack, n == 1);
}

static void eval_mk_bv_neg(tstack_t *stack, stack_elem_t *f, uint32_t n) {
  bvneg_elem(stack, f);
  copy_result_and_pop_frame(stack, f);
}


/*
 * [mk-bv-pow <bv> <integer]
 */
static void check_mk_bv_pow(tstack_t *stack, stack_elem_t *f, uint32_t n) {
  check_op(stack, MK_BV_POW);
  check_size(stack, n == 2);
  check_tag(stack, f+1, TAG_RATIONAL);
}

static void eval_mk_bv_pow(tstack_t *stack, stack_elem_t *f, uint32_t n) {
  int32_t exponent;
  term_t t;

  exponent = get_integer(stack, f+1);
  if (exponent < 0) {
    raise_exception(stack, f+1, TSTACK_NEGATIVE_EXPONENT);
  }

  /*
   * Note: we could avoid creating the intermediate term t
   * by calling directly the exponentiation functions for
   * arith_buffers, rationals, etc.?
   */
  t = get_term(stack, f);
  t = _o_yices_bvpower(t, exponent);
  check_term(stack, t);

  tstack_pop_frame(stack);
  set_term_result(stack, t);
}


/*
 * BITVECTOR LOGIC
 */

/*
 * [mk-bv-not <bv>]
 */
static void check_mk_bv_not(tstack_t *stack, stack_elem_t *f, uint32_t n) {
  check_op(stack, MK_BV_NOT);
  check_size(stack, n == 1);
}

static void eval_mk_bv_not(tstack_t *stack, stack_elem_t *f, uint32_t n) {
  bvlogic_buffer_t *b;

  b = tstack_get_bvlbuffer(stack);
  bvl_set_elem(stack, b, f);
  bvlogic_buffer_not(b);
  tstack_pop_frame(stack);
  set_bvlogic_result(stack, b);
}



/*
 * [mk-bv-and <bv> ... <bv>]
 */
static void check_mk_bv_and(tstack_t *stack, stack_elem_t *f, uint32_t n) {
  check_op(stack, MK_BV_AND);
  check_size(stack, n >= 1);
}

static void eval_mk_bv_and(tstack_t *stack, stack_elem_t *f, uint32_t n) {
  bvlogic_buffer_t *b;
  uint32_t i;

  b = tstack_get_bvlbuffer(stack);
  bvl_set_elem(stack, b, f);
  for (i=1; i<n; i++) {
    bvand_elem(stack, b, f+i);
  }
  tstack_pop_frame(stack);
  set_bvlogic_result(stack, b);
}


/*
 * [mk-bv-or <bv> ... <bv>]
 */
static void check_mk_bv_or(tstack_t *stack, stack_elem_t *f, uint32_t n) {
  check_op(stack, MK_BV_OR);
  check_size(stack, n >= 1);
}

static void eval_mk_bv_or(tstack_t *stack, stack_elem_t *f, uint32_t n) {
  bvlogic_buffer_t *b;
  uint32_t i;

  b = tstack_get_bvlbuffer(stack);
  bvl_set_elem(stack, b, f);
  for (i=1; i<n; i++) {
    bvor_elem(stack, b, f+i);
  }
  tstack_pop_frame(stack);
  set_bvlogic_result(stack, b);
}


/*
 * [mk-bv-xor <bv> ... <bv>]
 */
static void check_mk_bv_xor(tstack_t *stack, stack_elem_t *f, uint32_t n) {
  check_op(stack, MK_BV_XOR);
  check_size(stack, n >= 1);
}

static void eval_mk_bv_xor(tstack_t *stack, stack_elem_t *f, uint32_t n) {
  bvlogic_buffer_t *b;
  uint32_t i;

  b = tstack_get_bvlbuffer(stack);
  bvl_set_elem(stack, b, f);
  for (i=1; i<n; i++) {
    bvxor_elem(stack, b, f+i);
  }
  tstack_pop_frame(stack);
  set_bvlogic_result(stack, b);
}


/*
 * [mk-bv-nand <bv> ... <bv>]
 */
static void check_mk_bv_nand(tstack_t *stack, stack_elem_t *f, uint32_t n) {
  check_op(stack, MK_BV_NAND);
  check_size(stack, n >= 1);
}

static void eval_mk_bv_nand(tstack_t *stack, stack_elem_t *f, uint32_t n) {
  bvlogic_buffer_t *b;
  uint32_t i;

  b = tstack_get_bvlbuffer(stack);
  bvl_set_elem(stack, b, f);
  for (i=1; i<n; i++) {
    bvand_elem(stack, b, f+i);
  }
  bvlogic_buffer_not(b);
  tstack_pop_frame(stack);
  set_bvlogic_result(stack, b);
}


/*
 * [mk-bv-nor <bv> ... <bv>]
 */
static void check_mk_bv_nor(tstack_t *stack, stack_elem_t *f, uint32_t n) {
  check_op(stack, MK_BV_NOR);
  check_size(stack, n >= 1);
}

static void eval_mk_bv_nor(tstack_t *stack, stack_elem_t *f, uint32_t n) {
  bvlogic_buffer_t *b;
  uint32_t i;

  b = tstack_get_bvlbuffer(stack);
  bvl_set_elem(stack, b, f);
  for (i=1; i<n; i++) {
    bvor_elem(stack, b, f+i);
  }
  bvlogic_buffer_not(b);
  tstack_pop_frame(stack);
  set_bvlogic_result(stack, b);
}


/*
 * [mk-bv-xnor <bv> ... <bv>]
 */
static void check_mk_bv_xnor(tstack_t *stack, stack_elem_t *f, uint32_t n) {
  check_op(stack, MK_BV_XNOR);
  check_size(stack, n >= 1);
}

static void eval_mk_bv_xnor(tstack_t *stack, stack_elem_t *f, uint32_t n) {
  bvlogic_buffer_t *b;
  uint32_t i;

  b = tstack_get_bvlbuffer(stack);
  bvl_set_elem(stack, b, f);
  for (i=1; i<n; i++) {
    bvxor_elem(stack, b, f+i);
  }
  bvlogic_buffer_not(b);
  tstack_pop_frame(stack);
  set_bvlogic_result(stack, b);
}


/*
 * [mk-bv-shift-left0 <bv> <rational>]
 */
static void check_mk_bv_shift_left0(tstack_t *stack, stack_elem_t *f, uint32_t n) {
  check_op(stack, MK_BV_SHIFT_LEFT0);
  check_size(stack, n == 2);
  check_tag(stack, f+1, TAG_RATIONAL);
}

static void eval_mk_bv_shift_left0(tstack_t *stack, stack_elem_t *f, uint32_t n) {
  int32_t index;
  bvlogic_buffer_t *b;

  index = get_integer(stack, f+1);
  b = tstack_get_bvlbuffer(stack);
  bvl_set_elem(stack, b, f);
  if (! yices_check_bitshift(b, index)) {
    report_yices_error(stack);
  }
  bvlogic_buffer_shift_left0(b, index);
  tstack_pop_frame(stack);
  set_bvlogic_result(stack, b);
}


/*
 * [mk-bv-shift-left1 <bv> <rational>]
 */
static void check_mk_bv_shift_left1(tstack_t *stack, stack_elem_t *f, uint32_t n) {
  check_op(stack, MK_BV_SHIFT_LEFT1);
  check_size(stack, n == 2);
  check_tag(stack, f+1, TAG_RATIONAL);
}

static void eval_mk_bv_shift_left1(tstack_t *stack, stack_elem_t *f, uint32_t n) {
  int32_t index;
  bvlogic_buffer_t *b;

  index = get_integer(stack, f+1);
  b = tstack_get_bvlbuffer(stack);
  bvl_set_elem(stack, b, f);
  if (! yices_check_bitshift(b, index)) {
    report_yices_error(stack);
  }
  bvlogic_buffer_shift_left1(b, index);
  tstack_pop_frame(stack);
  set_bvlogic_result(stack, b);
}


/*
 * [mk-bv-shift-right0 <bv> <rational>]
 */
static void check_mk_bv_shift_right0(tstack_t *stack, stack_elem_t *f, uint32_t n) {
  check_op(stack, MK_BV_SHIFT_RIGHT0);
  check_size(stack, n == 2);
  check_tag(stack, f+1, TAG_RATIONAL);
}

static void eval_mk_bv_shift_right0(tstack_t *stack, stack_elem_t *f, uint32_t n) {
  int32_t index;
  bvlogic_buffer_t *b;

  index = get_integer(stack, f+1);
  b = tstack_get_bvlbuffer(stack);
  bvl_set_elem(stack, b, f);
  if (! yices_check_bitshift(b, index)) {
    report_yices_error(stack);
  }
  bvlogic_buffer_shift_right0(b, index);
  tstack_pop_frame(stack);
  set_bvlogic_result(stack, b);
}


/*
 * [mk-bv-shift-right1 <bv> <rational>]
 */
static void check_mk_bv_shift_right1(tstack_t *stack, stack_elem_t *f, uint32_t n) {
  check_op(stack, MK_BV_SHIFT_RIGHT1);
  check_size(stack, n == 2);
  check_tag(stack, f+1, TAG_RATIONAL);
}

static void eval_mk_bv_shift_right1(tstack_t *stack, stack_elem_t *f, uint32_t n) {
  int32_t index;
  bvlogic_buffer_t *b;

  index = get_integer(stack, f+1);
  b = tstack_get_bvlbuffer(stack);
  bvl_set_elem(stack, b, f);
  if (! yices_check_bitshift(b, index)) {
    report_yices_error(stack);
  }
  bvlogic_buffer_shift_right1(b, index);
  tstack_pop_frame(stack);
  set_bvlogic_result(stack, b);
}


/*
 * [mk-bv-ashift-right <bv> <rational>]
 */
static void check_mk_bv_ashift_right(tstack_t *stack, stack_elem_t *f, uint32_t n) {
  check_op(stack, MK_BV_ASHIFT_RIGHT);
  check_size(stack, n == 2);
  check_tag(stack, f+1, TAG_RATIONAL);
}

static void eval_mk_bv_ashift_right(tstack_t *stack, stack_elem_t *f, uint32_t n) {
  int32_t index;
  bvlogic_buffer_t *b;

  index = get_integer(stack, f+1);
  b = tstack_get_bvlbuffer(stack);
  bvl_set_elem(stack, b, f);
  if (! yices_check_bitshift(b, index)) {
    report_yices_error(stack);
  }
  bvlogic_buffer_ashift_right(b, index);
  tstack_pop_frame(stack);
  set_bvlogic_result(stack, b);
}


/*
 * [mk-bv-rotate-left <bv> <rational>]
 */
static void check_mk_bv_rotate_left(tstack_t *stack, stack_elem_t *f, uint32_t n) {
  check_op(stack, MK_BV_ROTATE_LEFT);
  check_size(stack, n == 2);
  check_tag(stack, f+1, TAG_RATIONAL);
}

static void eval_mk_bv_rotate_left(tstack_t *stack, stack_elem_t *f, uint32_t n) {
  int32_t index;
  bvlogic_buffer_t *b;

  index = get_integer(stack, f+1);
  b = tstack_get_bvlbuffer(stack);
  bvl_set_elem(stack, b, f);
  if (! yices_check_bitshift(b, index)) {
    report_yices_error(stack);
  }
  // we known 0 <= index <= bitsize of b
  if (index < bvlogic_buffer_bitsize(b)) {
    bvlogic_buffer_rotate_left(b, index);
  }
  tstack_pop_frame(stack);
  set_bvlogic_result(stack, b);
}

/*
 * [mk-bv-rotate-right <bv> <rational>]
 */
static void check_mk_bv_rotate_right(tstack_t *stack, stack_elem_t *f, uint32_t n) {
  check_op(stack, MK_BV_ROTATE_RIGHT);
  check_size(stack, n == 2);
  check_tag(stack, f+1, TAG_RATIONAL);
}

static void eval_mk_bv_rotate_right(tstack_t *stack, stack_elem_t *f, uint32_t n) {
  int32_t index;
  bvlogic_buffer_t *b;

  index = get_integer(stack, f+1);
  b = tstack_get_bvlbuffer(stack);
  bvl_set_elem(stack, b, f);
  if (! yices_check_bitshift(b, index)) {
    report_yices_error(stack);
  }
  // we known 0 <= index <= bitsize of b
  if (index < bvlogic_buffer_bitsize(b)) {
    bvlogic_buffer_rotate_right(b, index);
  }
  tstack_pop_frame(stack);
  set_bvlogic_result(stack, b);
}


/*
 * [mk-bv-extract <rational> <rational> <bv>]
 */
static void check_mk_bv_extract(tstack_t *stack, stack_elem_t *f, uint32_t n) {
  check_op(stack, MK_BV_EXTRACT);
  check_size(stack, n == 3);
  check_tag(stack, f, TAG_RATIONAL);
  check_tag(stack, f+1, TAG_RATIONAL);
}

static void eval_mk_bv_extract(tstack_t *stack, stack_elem_t *f, uint32_t n) {
  bvlogic_buffer_t *b;
  int32_t i, j;
  uint32_t size;

  // the syntax is (bv-extract end begin bv)
  i = get_integer(stack, f);        // end index
  j = get_integer(stack, f+1);      // start index
  size = elem_bitsize(stack, f+2);  // vector
  if (! yices_check_bvextract(size, j, i)) {
    report_yices_error(stack);
  }

  if (j == 0 && i == size-1) {
    // (bv-extract 0 size-1 bv) = bv
    copy_result_and_pop_frame(stack, f+2);
  } else {
    // copy slice [i .. j] into b
    b = tstack_get_bvlbuffer(stack);
    bvl_set_slice_elem(stack, b, j, i, f+2);
    tstack_pop_frame(stack);
    set_bvlogic_result(stack, b);
  }
}


/*
 * [mk-bv-concat <bv> ... <bv>]
 */
static void check_mk_bv_concat(tstack_t *stack, stack_elem_t *f, uint32_t n) {
  check_op(stack, MK_BV_CONCAT);
  check_size(stack, n >= 1);
}

static void eval_mk_bv_concat(tstack_t *stack, stack_elem_t *f, uint32_t n) {
  bvlogic_buffer_t *b;
  uint32_t i;

  b = tstack_get_bvlbuffer(stack);
  for (i=0; i<n; i++) {
    bvconcat_elem(stack, b, f+i);
  }
  tstack_pop_frame(stack);
  set_bvlogic_result(stack, b);
}


/*
 * [mk-bv-repeat <bv> <rational>]
 */
static void check_mk_bv_repeat(tstack_t *stack, stack_elem_t *f, uint32_t n) {
  check_op(stack, MK_BV_REPEAT);
  check_size(stack, n == 2);
  check_tag(stack, f+1, TAG_RATIONAL);
}

static void eval_mk_bv_repeat(tstack_t *stack, stack_elem_t *f, uint32_t n) {
  bvlogic_buffer_t *b;
  int32_t i;

  i = get_integer(stack, f+1);
  b = tstack_get_bvlbuffer(stack);
  bvl_set_elem(stack, b, f);
  // check for overflow or for i <= 0
  if (! yices_check_bvrepeat(b, i)) {
    report_yices_error(stack);
  }
  bvlogic_buffer_repeat_concat(b, i);
  tstack_pop_frame(stack);
  set_bvlogic_result(stack, b);
}




/*
 * [mk-bv-sign-extend <bv> <rational>]
 * rational n = number of bits to add
 */
static void check_mk_bv_sign_extend(tstack_t *stack, stack_elem_t *f, uint32_t n) {
  check_op(stack, MK_BV_SIGN_EXTEND);
  check_size(stack, n == 2);
  check_tag(stack, f+1, TAG_RATIONAL);
}

static void eval_mk_bv_sign_extend(tstack_t *stack, stack_elem_t *f, uint32_t n) {
  mk_bv_sign_extend_core(stack, f, f+1);
}



/*
 * [mk-bv-zero-extend <bv> <rational>]
 * rational n = number of bits to add
 */
static void check_mk_bv_zero_extend(tstack_t *stack, stack_elem_t *f, uint32_t n) {
  check_op(stack, MK_BV_ZERO_EXTEND);
  check_size(stack, n == 2);
  check_tag(stack, f+1, TAG_RATIONAL);
}

static void eval_mk_bv_zero_extend(tstack_t *stack, stack_elem_t *f, uint32_t n) {
  mk_bv_zero_extend_core(stack, f, f+1);
}




/*
 * BITVECTOR ATOMS
 */

/*
 * [mk-bv-ge <bv> <bv>]
 */
static void check_mk_bv_ge(tstack_t *stack, stack_elem_t *f, uint32_t n) {
  check_op(stack, MK_BV_GE);
  check_size(stack, n == 2);
}

static void eval_mk_bv_ge(tstack_t *stack, stack_elem_t *f, uint32_t n) {
  term_t t1, t2, t;

  t1 = get_term(stack, f);
  t2 = get_term(stack, f+1);
  t = _o_yices_bvge_atom(t1, t2);
  check_term(stack, t);

  tstack_pop_frame(stack);
  set_term_result(stack, t);
}


/*
 * [mk-bv-gt <bv> <bv>]
 */
static void check_mk_bv_gt(tstack_t *stack, stack_elem_t *f, uint32_t n) {
  check_op(stack, MK_BV_GT);
  check_size(stack, n == 2);
}

static void eval_mk_bv_gt(tstack_t *stack, stack_elem_t *f, uint32_t n) {
  term_t t1, t2, t;

  t1 = get_term(stack, f);
  t2 = get_term(stack, f+1);
  t = _o_yices_bvgt_atom(t1, t2);
  check_term(stack, t);

  tstack_pop_frame(stack);
  set_term_result(stack, t);
}


/*
 * [mk-bv-le <bv> <bv>]
 */
static void check_mk_bv_le(tstack_t *stack, stack_elem_t *f, uint32_t n) {
  check_op(stack, MK_BV_LE);
  check_size(stack, n == 2);
}

static void eval_mk_bv_le(tstack_t *stack, stack_elem_t *f, uint32_t n) {
  term_t t1, t2, t;

  t1 = get_term(stack, f);
  t2 = get_term(stack, f+1);
  t = _o_yices_bvle_atom(t1, t2);
  check_term(stack, t);

  tstack_pop_frame(stack);
  set_term_result(stack, t);
}


/*
 * [mk-bv-lt <bv> <bv>]
 */
static void check_mk_bv_lt(tstack_t *stack, stack_elem_t *f, uint32_t n) {
  check_op(stack, MK_BV_LT);
  check_size(stack, n == 2);
}

static void eval_mk_bv_lt(tstack_t *stack, stack_elem_t *f, uint32_t n) {
  term_t t1, t2, t;

  t1 = get_term(stack, f);
  t2 = get_term(stack, f+1);
  t = _o_yices_bvlt_atom(t1, t2);
  check_term(stack, t);

  tstack_pop_frame(stack);
  set_term_result(stack, t);
}


/*
 * [mk-bv-sge <bv> <bv>]
 */
static void check_mk_bv_sge(tstack_t *stack, stack_elem_t *f, uint32_t n) {
  check_op(stack, MK_BV_SGE);
  check_size(stack, n == 2);
}

static void eval_mk_bv_sge(tstack_t *stack, stack_elem_t *f, uint32_t n) {
  term_t t1, t2, t;

  t1 = get_term(stack, f);
  t2 = get_term(stack, f+1);
  t = _o_yices_bvsge_atom(t1, t2);
  check_term(stack, t);

  tstack_pop_frame(stack);
  set_term_result(stack, t);
}


/*
 * [mk-bv-sgt <bv> <bv>]
 */
static void check_mk_bv_sgt(tstack_t *stack, stack_elem_t *f, uint32_t n) {
  check_op(stack, MK_BV_SGT);
  check_size(stack, n == 2);
}

static void eval_mk_bv_sgt(tstack_t *stack, stack_elem_t *f, uint32_t n) {
  term_t t1, t2, t;

  t1 = get_term(stack, f);
  t2 = get_term(stack, f+1);
  t = _o_yices_bvsgt_atom(t1, t2);
  check_term(stack, t);

  tstack_pop_frame(stack);
  set_term_result(stack, t);
}


/*
 * [mk-bv-sle <bv> <bv>]
 */
static void check_mk_bv_sle(tstack_t *stack, stack_elem_t *f, uint32_t n) {
  check_op(stack, MK_BV_SLE);
  check_size(stack, n == 2);
}

static void eval_mk_bv_sle(tstack_t *stack, stack_elem_t *f, uint32_t n) {
  term_t t1, t2, t;

  t1 = get_term(stack, f);
  t2 = get_term(stack, f+1);
  t = _o_yices_bvsle_atom(t1, t2);
  check_term(stack, t);

  tstack_pop_frame(stack);
  set_term_result(stack, t);
}


/*
 * [mk-bv-slt <bv> <bv>]
 */
static void check_mk_bv_slt(tstack_t *stack, stack_elem_t *f, uint32_t n) {
  check_op(stack, MK_BV_SLT);
  check_size(stack, n == 2);
}

static void eval_mk_bv_slt(tstack_t *stack, stack_elem_t *f, uint32_t n) {
  term_t t1, t2, t;

  t1 = get_term(stack, f);
  t2 = get_term(stack, f+1);
  t = _o_yices_bvslt_atom(t1, t2);
  check_term(stack, t);

  tstack_pop_frame(stack);
  set_term_result(stack, t);
}




/*
 * NEW BITVECTOR OPERATORS IN SMT-LIB
 */

/*
 * Shift operators: [shift <bv1> <bv2>]
 * - bv1 and bv2 must be bitvectors of the same size
 * - shift bv1
 * - the number of bits to shift = value of vv2
 *
 * bv-shl: shift left padding with 0
 * bv-lshr: logical shift right (padding with 0)
 * bv-ashr: arithmetic shift (padding with sign bit)
 */

/*
 * [mk-bv-shl <bv1> <bv2>]
 */
static void check_mk_bv_shl(tstack_t *stack, stack_elem_t *f, uint32_t n) {
  check_op(stack, MK_BV_SHL);
  check_size(stack, n == 2);
}

static void eval_mk_bv_shl(tstack_t *stack, stack_elem_t *f, uint32_t n) {
  bvlogic_buffer_t *b;
  bvconstant_t *c;
  stack_elem_t *e;
  term_t t1, t2, t;

  e = f + 1;
  if (! elem_is_bvconst(e)) {
    // variable shift
    t1 = get_term(stack, f);
    t2 = get_term(stack, f+1);
    t = _o_yices_bvshl(t1, t2);
    check_term(stack, t);

    tstack_pop_frame(stack);
    set_term_result(stack, t);

  } else {
    // constant shift amount

    b = tstack_get_bvlbuffer(stack);
    bvl_set_elem(stack, b, f);
    c = &stack->bvconst_buffer;
    bvconst_set_elem(c, e);

    if (c->bitsize != bvlogic_buffer_bitsize(b)) {
      raise_exception(stack, e, TSTACK_INCOMPATIBLE_BVSIZES);
    }
    bvlogic_buffer_shl_constant(b, c->bitsize, c->data);
    tstack_pop_frame(stack);
    set_bvlogic_result(stack, b);
  }
}


/*
 * [mk-bv-lshr <bv1> <bv2>]
 */
static void check_mk_bv_lshr(tstack_t *stack, stack_elem_t *f, uint32_t n) {
  check_op(stack, MK_BV_LSHR);
  check_size(stack, n == 2);
}

static void eval_mk_bv_lshr(tstack_t *stack, stack_elem_t *f, uint32_t n) {
  bvlogic_buffer_t *b;
  bvconstant_t *c;
  stack_elem_t *e;
  term_t t1, t2, t;

  e = f + 1;
  if (! elem_is_bvconst(e)) {
    // variable shift
    t1 = get_term(stack, f);
    t2 = get_term(stack, f+1);
    t = _o_yices_bvlshr(t1, t2);
    check_term(stack, t);

    tstack_pop_frame(stack);
    set_term_result(stack, t);

  } else {
    // constant shift amount

    b = tstack_get_bvlbuffer(stack);
    bvl_set_elem(stack, b, f);
    c = &stack->bvconst_buffer;
    bvconst_set_elem(c, e);

    if (c->bitsize != bvlogic_buffer_bitsize(b)) {
      raise_exception(stack, e, TSTACK_INCOMPATIBLE_BVSIZES);
    }
    bvlogic_buffer_lshr_constant(b, c->bitsize, c->data);
    tstack_pop_frame(stack);
    set_bvlogic_result(stack, b);
  }
}

/*
 * [mk-bv-ashr <bv1> <bv2>]
 */
static void check_mk_bv_ashr(tstack_t *stack, stack_elem_t *f, uint32_t n) {
  check_op(stack, MK_BV_ASHR);
  check_size(stack, n == 2);
}

static void eval_mk_bv_ashr(tstack_t *stack, stack_elem_t *f, uint32_t n) {
  bvlogic_buffer_t *b;
  bvconstant_t *c;
  stack_elem_t *e;
  term_t t1, t2, t;

  e = f + 1;
  if (! elem_is_bvconst(e)) {
    // variable shift
    t1 = get_term(stack, f);
    t2 = get_term(stack, f+1);
    t = _o_yices_bvashr(t1, t2);
    check_term(stack, t);

    tstack_pop_frame(stack);
    set_term_result(stack, t);

  } else {
    // constant shift amount

    b = tstack_get_bvlbuffer(stack);
    bvl_set_elem(stack, b, f);
    c = &stack->bvconst_buffer;
    bvconst_set_elem(c, e);

    if (c->bitsize != bvlogic_buffer_bitsize(b)) {
      raise_exception(stack, e, TSTACK_INCOMPATIBLE_BVSIZES);
    }
    bvlogic_buffer_ashr_constant(b, c->bitsize, c->data);
    tstack_pop_frame(stack);
    set_bvlogic_result(stack, b);
  }
}


/*
 * Unsigned division and remainder
 */

/*
 * [mk-bv-div <bv1> <bv2>]
 */
static void check_mk_bv_div(tstack_t *stack, stack_elem_t *f, uint32_t n) {
  check_op(stack, MK_BV_DIV);
  check_size(stack, n == 2);
}

static void eval_mk_bv_div(tstack_t *stack, stack_elem_t *f, uint32_t n) {
  term_t t1, t2, t;

  t1 = get_term(stack, f);
  t2 = get_term(stack, f+1);
  t = _o_yices_bvdiv(t1, t2);
  check_term(stack, t);

  tstack_pop_frame(stack);
  set_term_result(stack, t);
}

/*
 * [mk-bv-rem <bv1> <bv2>]
 */
static void check_mk_bv_rem(tstack_t *stack, stack_elem_t *f, uint32_t n) {
  check_op(stack, MK_BV_REM);
  check_size(stack, n == 2);
}

static void eval_mk_bv_rem(tstack_t *stack, stack_elem_t *f, uint32_t n) {
  term_t t1, t2, t;

  t1 = get_term(stack, f);
  t2 = get_term(stack, f+1);
  t = _o_yices_bvrem(t1, t2);
  check_term(stack, t);

  tstack_pop_frame(stack);
  set_term_result(stack, t);
}




/*
 * Signed division and remainder
 */

/*
 * [mk-bv-sdiv <bv1> <bv2>]
 */
static void check_mk_bv_sdiv(tstack_t *stack, stack_elem_t *f, uint32_t n) {
  check_op(stack, MK_BV_SDIV);
  check_size(stack, n == 2);
}

static void eval_mk_bv_sdiv(tstack_t *stack, stack_elem_t *f, uint32_t n) {
  term_t t1, t2, t;

  t1 = get_term(stack, f);
  t2 = get_term(stack, f+1);
  t = _o_yices_bvsdiv(t1, t2);
  check_term(stack, t);

  tstack_pop_frame(stack);
  set_term_result(stack, t);
}

/*
 * [mk-bv-srem <bv1> <bv2>]
 */
static void check_mk_bv_srem(tstack_t *stack, stack_elem_t *f, uint32_t n) {
  check_op(stack, MK_BV_SREM);
  check_size(stack, n == 2);
}

static void eval_mk_bv_srem(tstack_t *stack, stack_elem_t *f, uint32_t n) {
  term_t t1, t2, t;

  t1 = get_term(stack, f);
  t2 = get_term(stack, f+1);
  t = _o_yices_bvsrem(t1, t2);
  check_term(stack, t);

  tstack_pop_frame(stack);
  set_term_result(stack, t);
}


/*
 * [mk-bv-smod <bv1> <bv2>]
 */
static void check_mk_bv_smod(tstack_t *stack, stack_elem_t *f, uint32_t n) {
  check_op(stack, MK_BV_SMOD);
  check_size(stack, n == 2);
}

static void eval_mk_bv_smod(tstack_t *stack, stack_elem_t *f, uint32_t n) {
  term_t t1, t2, t;

  t1 = get_term(stack, f);
  t2 = get_term(stack, f+1);
  t = _o_yices_bvsmod(t1, t2);
  check_term(stack, t);

  tstack_pop_frame(stack);
  set_term_result(stack, t);
}



/*
 * Redor/redand/bvcomp
 */

/*
 * [mk-bv-redor <bv1>]
 */
static void check_mk_bv_redor(tstack_t *stack, stack_elem_t *f, uint32_t n) {
  check_op(stack, MK_BV_REDOR);
  check_size(stack, n == 1);
}

static void eval_mk_bv_redor(tstack_t *stack, stack_elem_t *f, uint32_t n) {
  bvlogic_buffer_t *b;

  b = tstack_get_bvlbuffer(stack);
  bvl_set_elem(stack, b, f);
  if (! yices_check_bvlogic_buffer(b)) {
    report_yices_error(stack); // empty buffer
  }
  bvlogic_buffer_redor(b);
  tstack_pop_frame(stack);
  set_bvlogic_result(stack, b);
}


/*
 * [mk-bv-redand <bv1>]
 */
static void check_mk_bv_redand(tstack_t *stack, stack_elem_t *f, uint32_t n) {
  check_op(stack, MK_BV_REDAND);
  check_size(stack, n == 1);
}

static void eval_mk_bv_redand(tstack_t *stack, stack_elem_t *f, uint32_t n) {
  bvlogic_buffer_t *b;

  b = tstack_get_bvlbuffer(stack);
  bvl_set_elem(stack, b, f);
  if (! yices_check_bvlogic_buffer(b)) {
    report_yices_error(stack); // empty buffer
  }
  bvlogic_buffer_redand(b);
  tstack_pop_frame(stack);
  set_bvlogic_result(stack, b);
}


/*
 * [mk-bv-comp <bv1> <bv2>]
 */
static void check_mk_bv_comp(tstack_t *stack, stack_elem_t *f, uint32_t n) {
  check_op(stack, MK_BV_COMP);
  check_size(stack, n == 2);
}

static void eval_mk_bv_comp(tstack_t *stack, stack_elem_t *f, uint32_t n) {
  bvlogic_buffer_t *b;

  b = tstack_get_bvlbuffer(stack);
  bvl_set_elem(stack, b, f);
  bvcomp_elem(stack, b, f+1);
  tstack_pop_frame(stack);
  set_bvlogic_result(stack, b);
}



/*
 * Conversion from Booleans to bitvectors
 */

/*
 * [mk-bool-to-bv <bool> .... <bool>]
 */
static void check_mk_bool2bv(tstack_t *stack, stack_elem_t *f, uint32_t n) {
  check_op(stack, MK_BOOL_TO_BV);
  check_size(stack, n>=1);
}

/*
 * Build a bitvector from n boolean terms
 * - we reverse the bit order: in [mk-bool-to-bv u_0 ... u_{n-1}], we want
 *   u_0 to be the high order bit and u_{n-1} to be the low order bit.
 * - the result is stored as a bvlogic_buffer element
 */
static void eval_mk_bool2bv(tstack_t *stack, stack_elem_t *f, uint32_t n) {
  bvlogic_buffer_t *b;
  term_t *aux;
  term_t t;
  uint32_t i;

  if (! yices_check_bvsize(n)) {
    report_yices_error(stack);
  }

  aux = get_aux_buffer(stack, n);
  for (i=0; i<n; i++) {
    t = get_term(stack, f+i);
    if (! yices_check_boolean_term(t)) {
      report_yices_error(stack);
    }
    aux[(n-1) - i] = t;
  }

  b = tstack_get_bvlbuffer(stack);
  bvlogic_buffer_set_term_array(b, __yices_globals.terms, n, aux);

  tstack_pop_frame(stack);
  set_bvlogic_result(stack, b);
}


/*
 * Extract a bit from a bitvector: [mk-bit <bv> <index> ]
 */
static void check_mk_bit(tstack_t *stack, stack_elem_t *f, uint32_t n) {
  check_op(stack, MK_BIT);
  check_size(stack, n == 2);
  check_tag(stack, f+1, TAG_RATIONAL);
}

static void eval_mk_bit(tstack_t *stack, stack_elem_t *f, uint32_t n) {
  uint32_t nbits;
  int32_t i;
  term_t t;

  nbits = elem_bitsize(stack, f);
  i = get_integer(stack, f+1);

  if (! yices_check_bitextract(nbits, i)) {
    report_yices_error(stack);
  }

  t = elem_bit_select(stack, f, i);

  tstack_pop_frame(stack);
  set_term_result(stack, t);
}


/*
 * MORE ARITHMETIC FUNCTIONS (FROM SMT-LIB2)
 */

/*
 * Floor/ceil/absolute value: all take a single argument
 */
static void check_mk_floor(tstack_t *stack, stack_elem_t *f, uint32_t n) {
  check_op(stack, MK_FLOOR);
  check_size(stack, n == 1);
}

static void eval_mk_floor(tstack_t *stack, stack_elem_t *f, uint32_t n) {
  term_t t;

  t = get_term(stack, f);
  t = _o_yices_floor(t);
  check_term(stack, t);

  tstack_pop_frame(stack);
  set_term_result(stack, t);
}


static void check_mk_ceil(tstack_t *stack, stack_elem_t *f, uint32_t n) {
  check_op(stack, MK_CEIL);
  check_size(stack, n == 1);
}

static void eval_mk_ceil(tstack_t *stack, stack_elem_t *f, uint32_t n) {
  term_t t;

  t = get_term(stack, f);
  t = _o_yices_ceil(t);
  check_term(stack, t);

  tstack_pop_frame(stack);
  set_term_result(stack, t);
}



static void check_mk_abs(tstack_t *stack, stack_elem_t *f, uint32_t n) {
  check_op(stack, MK_ABS);
  check_size(stack, n == 1);
}

static void eval_mk_abs(tstack_t *stack, stack_elem_t *f, uint32_t n) {
  term_t t;

  t = get_term(stack, f);
  t = _o_yices_abs(t);
  check_term(stack, t);

  tstack_pop_frame(stack);
  set_term_result(stack, t);
}


/*
 * Integer division and modulo: two parameters.
 * NOTE: to support QF_NIA/QF_NRA and variants, we allow arbitrary dividers.
 */
static void check_mk_idiv(tstack_t *stack, stack_elem_t *f, uint32_t n) {
  check_op(stack, MK_IDIV);
  check_size(stack, n == 2);
}

static void eval_mk_idiv(tstack_t *stack, stack_elem_t *f, uint32_t n) {
  term_t t1, t2;

  t1 = get_term(stack, f);
  t2 = get_term(stack, f+1); // divider
  t1 = _o_yices_idiv(t1, t2);
  check_term(stack, t1);

  tstack_pop_frame(stack);
  set_term_result(stack, t1);
}


static void check_mk_mod(tstack_t *stack, stack_elem_t *f, uint32_t n) {
  check_op(stack, MK_MOD);
  check_size(stack, n == 2);
}

static void eval_mk_mod(tstack_t *stack, stack_elem_t *f, uint32_t n) {
  term_t t1, t2;

  t1 = get_term(stack, f);
  t2 = get_term(stack, f+1); // divider
  t1 = _o_yices_imod(t1, t2);
  check_term(stack, t1);

  tstack_pop_frame(stack);
  set_term_result(stack, t1);
}


/*
 * [mk-is-int <term>]
 */
static void check_mk_is_int(tstack_t *stack, stack_elem_t *f, uint32_t n) {
  check_op(stack, MK_IS_INT);
  check_size(stack, n == 1);
}

static void eval_mk_is_int(tstack_t *stack, stack_elem_t *f, uint32_t n) {
  term_t t;

  t = get_term(stack, f);
  t = _o_yices_is_int_atom(t);
  check_term(stack, t);

  tstack_pop_frame(stack);
  set_term_result(stack, t);
}


/*
 * [mk-divides <arith> <arith> ]
 * - the first term must be an arithmetic constant
 */
static void check_mk_divides(tstack_t *stack, stack_elem_t *f, uint32_t n) {
  check_op(stack, MK_DIVIDES);
  check_size(stack, n == 2);
}

static void eval_mk_divides(tstack_t *stack, stack_elem_t *f, uint32_t n) {
  term_t t1, t2;

  t1 = get_term(stack, f); // divider
  t2 = get_term(stack, f+1);
  t1 = _o_yices_divides_atom(t1, t2);
  check_term(stack, t1);

  tstack_pop_frame(stack);
  set_term_result(stack, t1);
}

/*
 * FINITE FIELD FUNCTIONS
 */

/*
 * [mk-ff-const <numeral> [<numeral>]
 */
static void check_mk_ff_const(tstack_t *stack, stack_elem_t *f, uint32_t n) {
  check_op(stack, MK_FF_CONST);
  check_size(stack, n == 1 || n == 2);
  check_tag(stack, f, TAG_RATIONAL);
  if (n == 2)
    check_tag(stack, f+1, TAG_RATIONAL);
}

static void eval_mk_ff_const(tstack_t *stack, stack_elem_t *f, uint32_t n) {
  rational_t val, mod;

  q_init(&val);
  q_init(&mod);

  q_set(&val, &f->val.rational);
  if (! q_is_integer(&val)) {
    raise_exception(stack, f, TSTACK_INVALID_FFCONSTANT);
  }

  if (n == 2) {
    q_set(&mod, &(f+1)->val.rational);
    if (! q_is_integer(&mod) || ! q_is_nonneg(&mod) || ! q_lt(&val, &mod)) {
      raise_exception(stack, f, TSTACK_INVALID_FFCONSTANT);
    }
  } else {
    // we don't know the field size yet
    q_set_minus_one(&mod);
  }

  tstack_pop_frame(stack);
  // the field order (i.e. type) may be yet unknown (requires an `as` to set it)
  set_ff_result(stack, &val, &mod);

  q_clear(&val);
  q_clear(&mod);
}

<<<<<<< HEAD
static rational_t* ff_get_mod(tstack_t *stack, stack_elem_t *e) {
=======
static const rational_t* ff_get_mod(tstack_t *stack, stack_elem_t *e) {
>>>>>>> dbd7e5ff
  term_t t;

  switch (e->tag) {
  case TAG_FINITEFIELD:
    return &e->val.ff.mod;

  case TAG_TERM:
  case TAG_SPECIAL_TERM:
    t = e->val.term;
    if (! yices_check_arith_ff_term(t)) {
      report_yices_error(stack);
    }
    return finitefield_term_order(__yices_globals.terms, t);

  case TAG_ARITH_FF_BUFFER:
    return &e->val.mod_arith_buffer.mod;

  default:
    raise_exception(stack, e, TSTACK_INCOMPATIBLE_FFSIZES);
    break;
  }
}

static void ff_calc_mod(tstack_t *stack, rational_t *mod, stack_elem_t *f, uint32_t n) {
  uint32_t i;
<<<<<<< HEAD
  rational_t *tmp;
=======
  const rational_t *tmp;
>>>>>>> dbd7e5ff

  q_set_minus_one(mod);
  for (i=0; i<n; ++i) {
    tmp = ff_get_mod(stack, f+i);
    if (q_is_minus_one(tmp)) { continue; }
    if (q_is_minus_one(mod)) { q_set(mod, tmp); continue; }
    if (q_neq(tmp, mod)) {
      raise_exception(stack, f+i, TSTACK_INCOMPATIBLE_FFSIZES);
    }
  }
}

/*
 * [mk-ff-add <arith> <arith> ]
 */
static void check_mk_ff_add(tstack_t *stack, stack_elem_t *f, uint32_t n) {
  check_op(stack, MK_FF_ADD);
  check_size(stack, n >= 1);
}

static void eval_mk_ff_add(tstack_t *stack, stack_elem_t *f, uint32_t n) {
  uint32_t i;
  rba_buffer_t *b;
  rational_t mod;

  q_init(&mod);
  ff_calc_mod(stack, &mod, f, n);
  b = tstack_get_abuffer(stack);
  for (i=0; i<n; i++) {
    ff_add_elem(stack, b, f+i);
  }
  tstack_pop_frame(stack);
  set_arith_ff_result(stack, b, &mod);
  q_clear(&mod);
}

// TODO add sub command
#if 0
/*
 * [mk-ff-sub <arith> <arith> ]
 */
static void check_mk_ff_sub(tstack_t *stack, stack_elem_t *f, uint32_t n) {
  check_op(stack, MK_FF_SUB);
  check_size(stack, n >= 1);
}

static void eval_mk_ff_sub(tstack_t *stack, stack_elem_t *f, uint32_t n) {
  uint32_t i;
  rba_buffer_t *b;
  rational_t mod;

  q_init(&mod);
  ff_calc_mod(stack, &mod, f, n);
  b = tstack_get_abuffer(stack);
  for (i=0; i<n; i++) {
    ff_sub_elem(stack, b, f+i);
  }
  tstack_pop_frame(stack);
  set_arith_ff_result(stack, b, &mod);
  q_clear(&mod);
}
#endif

/*
 * [mk-ff-mul <arith> <arith> ]
 */
static void check_mk_ff_mul(tstack_t *stack, stack_elem_t *f, uint32_t n) {
  check_op(stack, MK_FF_MUL);
  check_size(stack, n >= 1);
}

static void eval_mk_ff_mul(tstack_t *stack, stack_elem_t *f, uint32_t n) {
  uint32_t i;
  rba_buffer_t *b;
  rational_t mod;

  q_init(&mod);
  ff_calc_mod(stack, &mod, f, n);
  b = tstack_get_abuffer(stack);
  ff_add_elem(stack, b, f);
  for (i=1; i<n; i++) {
    ff_mul_elem(stack, b, f+i);
  }
  tstack_pop_frame(stack);
  set_arith_ff_result(stack, b, &mod);
  q_clear(&mod);
}


/*
 * BUILD RESULT
 */

/*
 * [build-term <term>]
 */
static void check_build_term(tstack_t *stack, stack_elem_t *f, uint32_t n) {
  check_op(stack, BUILD_TERM);
  check_size(stack, n == 1);
}

static void eval_build_term(tstack_t *stack, stack_elem_t *f, uint32_t n) {
  term_t t;

  t = get_term(stack, f);
  stack->result.term = t;
  tstack_pop_frame(stack);
  no_result(stack);
}

/*
 * [build-type <type>]
 */
static void check_build_type(tstack_t *stack, stack_elem_t *f, uint32_t n) {
  check_op(stack, BUILD_TYPE);
  check_size(stack, n == 1);
  check_tag(stack, f, TAG_TYPE);
}

static void eval_build_type(tstack_t *stack, stack_elem_t *f, uint32_t n) {
  stack->result.type = f[0].val.type;;
  tstack_pop_frame(stack);
  no_result(stack);
}



/*
 * Not supported or other error
 */
static void eval_error(tstack_t *stack, stack_elem_t *f, uint32_t n) {
  raise_exception(stack, f, TSTACK_INVALID_OP);
}


/*
 * Eval the top-level operation
 */
void tstack_eval(tstack_t *stack) {
  uint32_t n;
  int32_t op;
  stack_elem_t *f;

  n = stack->frame;
  f = stack->elem + n;

  if (f->val.opval.multiplicity > 0) {
    // decrement and do nothing. This is a special associative operator
    f->val.opval.multiplicity --;

  } else {
    // pass start frame and frame size to the check and eval function
    op = stack->top_op;
    assert(stack->top > stack->frame);
    n = stack->top - stack->frame - 1;
    f ++;

    stack->op_table.check[op](stack, f, n);
    stack->op_table.eval[op](stack, f, n);
  }
}



/*
 * Direct calls of check[op] and eval[op]
 */
void call_tstack_check(tstack_t *stack, int32_t op, stack_elem_t *f, uint32_t n) {
  int32_t saved_op;

  assert(0 <= op && op < stack->op_table.num_ops && stack->op_table.check[op] != NULL);

  /*
   * we save top_op and replace it by op to prevent 'bad_opcode exception'
   * raised by 'check[op]
   */
  saved_op = stack->top_op;
  stack->top_op = op;
  stack->op_table.check[op](stack, f, n);
  stack->top_op = saved_op;
}

void call_tstack_eval(tstack_t *stack, int32_t op, stack_elem_t *f, uint32_t n) {
  assert(0 <= op && op < stack->op_table.num_ops && stack->op_table.eval[op] != NULL);
  stack->top_op = op;
  stack->op_table.eval[op](stack, f, n);
}




/*
 * PREDEFINED OPERATION TABLE
 */
static const uint8_t assoc[NUM_BASE_OPCODES] = {
  0, // NO_OP
  0, // DEFINE_TYPE
  0, // DEFINE_TERM
  0, // BIND
  0, // DECLARE_VAR
  0, // DECLARE_TYPE_VAR
  0, // LET
  0, // MK_BV_TYPE
  0, // MK_FF_TYPE
  0, // MK_SCALAR_TYPE
  0, // MK_TUPLE_TYPE
  0, // MK_FUN_TYPE
  0, // MK_APP_TYPE
  0, // MK_APPLY
  0, // MK_ITE
  0, // MK_EQ
  0, // MK_DISEQ
  0, // MK_DISTINCT
  0, // MK_NOT
  1, // MK_OR
  1, // MK_AND
  1, // MK_XOR
  0, // MK_IFF
  0, // MK_IMPLIES
  0, // MK_TUPLE
  0, // MK_SELECT
  0, // MK_TUPLE_UPDATE
  0, // MK_UPDATE
  0, // MK_FORALL
  0, // MK_EXISTS
  0, // MK_LAMBDA
  1, // MK_ADD
  0, // MK_SUB
  0, // MK_NEG
  1, // MK_MUL
  0, // MK_DIVISION
  0, // MK_POW
  0, // MK_GE
  0, // MK_GT
  0, // MK_LE
  0, // MK_LT
  0, // MK_BV_CONST
  1, // MK_BV_ADD
  0, // MK_BV_SUB
  1, // MK_BV_MUL
  0, // MK_BV_NEG
  0, // MK_BV_POW
  0, // MK_BV_DIV
  0, // MK_BV_REM
  0, // MK_BV_SDIV
  0, // MK_BV_SREM
  0, // MK_BV_SMOD
  0, // MK_BV_NOT
  1, // MK_BV_AND
  1, // MK_BV_OR
  1, // MK_BV_XOR
  0, // MK_BV_NAND
  0, // MK_BV_NOR
  0, // MK_BV_XNOR
  0, // MK_BV_SHIFT_LEFT0
  0, // MK_BV_SHIFT_LEFT1
  0, // MK_BV_SHIFT_RIGHT0
  0, // MK_BV_SHIFT_RIGHT1
  0, // MK_BV_ASHIFT_RIGHT
  0, // MK_BV_ROTATE_LEFT
  0, // MK_BV_ROTATE_RIGHT
  0, // MK_BV_SHL
  0, // MK_BV_LSHR
  0, // MK_BV_ASHR
  0, // MK_BV_EXTRACT
  1, // MK_BV_CONCAT
  0, // MK_BV_REPEAT
  0, // MK_BV_SIGN_EXTEND
  0, // MK_BV_ZERO_EXTEND
  0, // MK_BV_REDAND
  0, // MK_BV_REDOR
  0, // MK_BV_COMP
  0, // MK_BV_GE
  0, // MK_BV_GT
  0, // MK_BV_LE
  0, // MK_BV_LT
  0, // MK_BV_SGE
  0, // MK_BV_SGT
  0, // MK_BV_SLE
  0, // MK_BV_SLT
  0, // MK_BOOL_TO_BV
  0, // MK_BIT
  0, // MK_FLOOR
  0, // MK_CEIL
  0, // MK_ABS
  0, // MK_IDIV
  0, // MK_MOD
  0, // MK_DIVIDES
  0, // MK_IS_INT
  0, // MK_FF_CONST
  1, // MK_FF_ADD
  1, // MK_FF_MUL
  0, // BUILD_TERM
  0, // BUILD_TYPE
};

static const check_fun_t check[NUM_BASE_OPCODES] = {
  eval_error, // NO_OP
  check_define_type,
  check_define_term,
  check_bind,
  check_declare_var,
  check_declare_type_var,
  check_let,
  check_mk_bv_type,
  check_mk_ff_type,
  check_mk_scalar_type,
  check_mk_tuple_type,
  check_mk_fun_type,
  check_mk_app_type,
  check_mk_apply,
  check_mk_ite,
  check_mk_eq,
  check_mk_diseq,
  check_mk_distinct,
  check_mk_not,
  check_mk_or,
  check_mk_and,
  check_mk_xor,
  check_mk_iff,
  check_mk_implies,
  check_mk_tuple,
  check_mk_select,
  check_mk_tuple_update,
  check_mk_update,
  check_mk_forall,
  check_mk_exists,
  check_mk_lambda,
  check_mk_add,
  check_mk_sub,
  check_mk_neg,
  check_mk_mul,
  check_mk_division,
  check_mk_pow,
  check_mk_ge,
  check_mk_gt,
  check_mk_le,
  check_mk_lt,
  check_mk_bv_const,
  check_mk_bv_add,
  check_mk_bv_sub,
  check_mk_bv_mul,
  check_mk_bv_neg,
  check_mk_bv_pow,
  check_mk_bv_div,
  check_mk_bv_rem,
  check_mk_bv_sdiv,
  check_mk_bv_srem,
  check_mk_bv_smod,
  check_mk_bv_not,
  check_mk_bv_and,
  check_mk_bv_or,
  check_mk_bv_xor,
  check_mk_bv_nand,
  check_mk_bv_nor,
  check_mk_bv_xnor,
  check_mk_bv_shift_left0,
  check_mk_bv_shift_left1,
  check_mk_bv_shift_right0,
  check_mk_bv_shift_right1,
  check_mk_bv_ashift_right,
  check_mk_bv_rotate_left,
  check_mk_bv_rotate_right,
  check_mk_bv_shl,
  check_mk_bv_lshr,
  check_mk_bv_ashr,
  check_mk_bv_extract,
  check_mk_bv_concat,
  check_mk_bv_repeat,
  check_mk_bv_sign_extend,
  check_mk_bv_zero_extend,
  check_mk_bv_redand,
  check_mk_bv_redor,
  check_mk_bv_comp,
  check_mk_bv_ge,
  check_mk_bv_gt,
  check_mk_bv_le,
  check_mk_bv_lt,
  check_mk_bv_sge,
  check_mk_bv_sgt,
  check_mk_bv_sle,
  check_mk_bv_slt,
  check_mk_bool2bv,
  check_mk_bit,
  check_mk_floor,
  check_mk_ceil,
  check_mk_abs,
  check_mk_idiv,
  check_mk_mod,
  check_mk_divides,
  check_mk_is_int,
  check_mk_ff_const,
  check_mk_ff_add,
  check_mk_ff_mul,
  check_build_term,
  check_build_type,
};

static const eval_fun_t eval[NUM_BASE_OPCODES] = {
  NULL, // NO_OP
  eval_define_type,
  eval_define_term,
  eval_bind,
  eval_declare_var,
  eval_declare_type_var,
  eval_let,
  eval_mk_bv_type,
  eval_mk_ff_type,
  eval_mk_scalar_type,
  eval_mk_tuple_type,
  eval_mk_fun_type,
  eval_mk_app_type,
  eval_mk_apply,
  eval_mk_ite,
  eval_mk_eq,
  eval_mk_diseq,
  eval_mk_distinct,
  eval_mk_not,
  eval_mk_or,
  eval_mk_and,
  eval_mk_xor,
  eval_mk_iff,
  eval_mk_implies,
  eval_mk_tuple,
  eval_mk_select,
  eval_mk_tuple_update,
  eval_mk_update,
  eval_mk_forall,
  eval_mk_exists,
  eval_mk_lambda,
  eval_mk_add,
  eval_mk_sub,
  eval_mk_neg,
  eval_mk_mul,
  eval_mk_division,
  eval_mk_pow,
  eval_mk_ge,
  eval_mk_gt,
  eval_mk_le,
  eval_mk_lt,
  eval_mk_bv_const,
  eval_mk_bv_add,
  eval_mk_bv_sub,
  eval_mk_bv_mul,
  eval_mk_bv_neg,
  eval_mk_bv_pow,
  eval_mk_bv_div,
  eval_mk_bv_rem,
  eval_mk_bv_sdiv,
  eval_mk_bv_srem,
  eval_mk_bv_smod,
  eval_mk_bv_not,
  eval_mk_bv_and,
  eval_mk_bv_or,
  eval_mk_bv_xor,
  eval_mk_bv_nand,
  eval_mk_bv_nor,
  eval_mk_bv_xnor,
  eval_mk_bv_shift_left0,
  eval_mk_bv_shift_left1,
  eval_mk_bv_shift_right0,
  eval_mk_bv_shift_right1,
  eval_mk_bv_ashift_right,
  eval_mk_bv_rotate_left,
  eval_mk_bv_rotate_right,
  eval_mk_bv_shl,
  eval_mk_bv_lshr,
  eval_mk_bv_ashr,
  eval_mk_bv_extract,
  eval_mk_bv_concat,
  eval_mk_bv_repeat,
  eval_mk_bv_sign_extend,
  eval_mk_bv_zero_extend,
  eval_mk_bv_redand,
  eval_mk_bv_redor,
  eval_mk_bv_comp,
  eval_mk_bv_ge,
  eval_mk_bv_gt,
  eval_mk_bv_le,
  eval_mk_bv_lt,
  eval_mk_bv_sge,
  eval_mk_bv_sgt,
  eval_mk_bv_sle,
  eval_mk_bv_slt,
  eval_mk_bool2bv,
  eval_mk_bit,
  eval_mk_floor,
  eval_mk_ceil,
  eval_mk_abs,
  eval_mk_idiv,
  eval_mk_mod,
  eval_mk_divides,
  eval_mk_is_int,
  eval_mk_ff_const,
  eval_mk_ff_add,
  eval_mk_ff_mul,
  eval_build_term,
  eval_build_type,
};


/*
 * Initialize the stack
 * - n = size of the operator table (must be >= NUM_BASE_OPCODES)
 * - the op_table is initialized: all default operators are defined
 */
void init_tstack(tstack_t *stack, uint32_t n) {
  op_table_t *table;
  uint32_t i;

  assert(n >= NUM_BASE_OPCODES);

  alloc_tstack(stack, n);
  table = &stack->op_table;
  for (i=0; i<NUM_BASE_OPCODES; i++) {
    table->assoc[i] = assoc[i];
    table->eval[i] = eval[i];
    table->check[i] = check[i];
  }
  table->num_ops = i;
}


/*
 * Delete the stack
 */
void delete_tstack(tstack_t *stack) {
  tstack_reset(stack);

  safe_free(stack->elem);
  stack->elem = NULL;

  delete_op_table(&stack->op_table);

  delete_arena(&stack->mem);

  safe_free(stack->aux_buffer);
  stack->aux_buffer = NULL;

  if (stack->sbuffer != NULL) {
    safe_free(stack->sbuffer);
    stack->sbuffer = NULL;
  }

  if (stack->name_buffer != NULL) {
    safe_free(stack->name_buffer);
    stack->name_buffer = NULL;
  }

  delete_bvconstant(&stack->bvconst_buffer);

  if (stack->abuffer != NULL) {
    yices_free_arith_buffer(stack->abuffer);
    stack->abuffer = NULL;
  }

  if (stack->bva64buffer != NULL) {
    yices_free_bvarith64_buffer(stack->bva64buffer);
    stack->bva64buffer = NULL;
  }

  if (stack->bvabuffer != NULL) {
    yices_free_bvarith_buffer(stack->bvabuffer);
    stack->bvabuffer = NULL;
  }

  if (stack->bvlbuffer != NULL) {
    yices_free_bvlogic_buffer(stack->bvlbuffer);
    stack->bvlbuffer = NULL;
  }
}


/*
 * Reset all the internal buffers
 */
void tstack_reset_buffers(tstack_t *stack) {
  if (stack->abuffer != NULL) {
    yices_free_arith_buffer(stack->abuffer);
    stack->abuffer = NULL;
  }

  if (stack->bva64buffer != NULL) {
    yices_free_bvarith64_buffer(stack->bva64buffer);
    stack->bva64buffer = NULL;
  }

  if (stack->bvabuffer != NULL) {
    yices_free_bvarith_buffer(stack->bvabuffer);
    stack->bvabuffer = NULL;
  }

  if (stack->bvlbuffer != NULL) {
    yices_free_bvlogic_buffer(stack->bvlbuffer);
    stack->bvlbuffer = NULL;
  }
}



/*
 * Add or replace an operator
 * - op = operator code
 * - asssoc = whether op is associative or not
 * - eval. check = evaluator and checker functions
 * - op must be non-negative and less than the operator's table size
 *   (as set in init_tstack)
 *
 * If op is between 0 and stack->op_table.num_ops then the
 * current values for op are replaced. If op is larger than
 * num_ops, then a new operation is added.
 */
void tstack_add_op(tstack_t *stack, int32_t op, bool assoc, eval_fun_t eval, check_fun_t check) {
  uint32_t i, nops;

  assert(0 <= op && op < stack->op_table.size);

  i = op;
  stack->op_table.assoc[i] = assoc;
  stack->op_table.eval[i] = eval;
  stack->op_table.check[i] = check;

  nops = stack->op_table.num_ops;
  if (i >= nops) {
    stack->op_table.num_ops = i+1;
  }
}


/*
 * Get the operator enclosing the top-frame
 * - if the stack is empty, it will contain just the bottom marker,
 *   which has index 0 and contains
 *     tag = TAG_OP
 *     opval.opcode = NO_OP
 *     opval.prev = 0
 * - so there's no need to test for n == 0 in the code below.
 */
int32_t get_enclosing_op(tstack_t *stack) {
  uint32_t n, i;

  n = stack->frame; // top frame
  assert(stack->elem[n].tag == TAG_OP);
  i = stack->elem[n].val.opval.prev;  // previous frame (unless n = 0)
  assert(stack->elem[i].tag == TAG_OP);

  return stack->elem[i].val.opval.opcode;
}<|MERGE_RESOLUTION|>--- conflicted
+++ resolved
@@ -5619,11 +5619,7 @@
   q_clear(&mod);
 }
 
-<<<<<<< HEAD
-static rational_t* ff_get_mod(tstack_t *stack, stack_elem_t *e) {
-=======
 static const rational_t* ff_get_mod(tstack_t *stack, stack_elem_t *e) {
->>>>>>> dbd7e5ff
   term_t t;
 
   switch (e->tag) {
@@ -5649,11 +5645,7 @@
 
 static void ff_calc_mod(tstack_t *stack, rational_t *mod, stack_elem_t *f, uint32_t n) {
   uint32_t i;
-<<<<<<< HEAD
-  rational_t *tmp;
-=======
   const rational_t *tmp;
->>>>>>> dbd7e5ff
 
   q_set_minus_one(mod);
   for (i=0; i<n; ++i) {
