--- conflicted
+++ resolved
@@ -654,7 +654,6 @@
       break;
 
     case VARIABLE:
-<<<<<<< HEAD
       r = int_hmap_find(&ef->existentials, t);
       if (r != NULL) {
         ivector_push(evar, r->val);
@@ -668,12 +667,6 @@
 #if TRACE
         printf("UVAR: %s\n", yices_term_to_string(t, 120, 1, 0));
 #endif
-=======
-      if (int_hset_member(&ef->existentials, t)) {
-	ivector_push(evar, t);
-      } else {
-	ivector_push(uvar, t);
->>>>>>> cd6acfb2
       }
       break;
 
