--- conflicted
+++ resolved
@@ -294,23 +294,14 @@
 ef_skolem_t ef_skolem_term(ef_analyzer_t *ef, term_t x, uint32_t n, term_t *uvars) {
   type_t *domt;
   type_t rt, tau;
-  uint32_t i, nameLength;
+  uint32_t i;
   term_table_t *terms;
   ef_skolem_t skolem;
-  const char *xname;
-
   bool uint_skolem = true;
+
   terms = ef->terms;
   ef->num_skolem++;
 
-<<<<<<< HEAD
-=======
-  xname = yices_get_term_name(x);
-  nameLength = 50 + strlen(xname);
-  char name[nameLength];
-  sprintf (name, "skolem%d_%s", ef->num_skolem, xname);
-
->>>>>>> 254b1989
   if (n == 0) {
     rt = term_type(terms, x);
     skolem.func = yices_new_uninterpreted_term(rt);
@@ -616,13 +607,10 @@
          */
         n = d->arity;
         u = NULL_TERM;
-        if (n == 0) {
-          assert(0);
-        } else {
-          u = d->arg[0];
-          for (i=1; i<n; i++) {
-            u = mk_binary_xor(mgr, u, d->arg[i]);
-          }
+	assert(n > 0);
+	u = d->arg[0];
+	for (i=1; i<n; i++) {
+	  u = mk_binary_xor(mgr, u, d->arg[i]);
         }
         v = opposite_term(u);
         sp = ef_skolemize_term(sk, v);
@@ -737,14 +725,11 @@
          */
         n = d->arity;
         u = NULL_TERM;
-        if (n == 0) {
-          assert(0);
-        } else {
-          u = d->arg[0];
-          for (i=1; i<n; i++) {
-            u = mk_binary_xor(mgr, u, d->arg[i]);
-          }
-        }
+	assert(n > 0);
+	u = d->arg[0];
+	for (i=1; i<n; i++) {
+	  u = mk_binary_xor(mgr, u, d->arg[i]);
+	}
         v = u;
         sp = ef_skolemize_term(sk, v);
         v = sk_update(sp, &resultq);
