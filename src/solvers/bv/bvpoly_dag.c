/*
 * This file is part of the Yices SMT Solver.
 * Copyright (C) 2017 SRI International.
 *
 * Yices is free software: you can redistribute it and/or modify
 * it under the terms of the GNU General Public License as published by
 * the Free Software Foundation, either version 3 of the License, or
 * (at your option) any later version.
 *
 * Yices is distributed in the hope that it will be useful,
 * but WITHOUT ANY WARRANTY; without even the implied warranty of
 * MERCHANTABILITY or FITNESS FOR A PARTICULAR PURPOSE.  See the
 * GNU General Public License for more details.
 *
 * You should have received a copy of the GNU General Public License
 * along with Yices.  If not, see <http://www.gnu.org/licenses/>.
 */

/*
 * DAG OF BIT-VECTOR EXPRESSIONS
 */

#include <assert.h>

#include "solvers/bv/bvpoly_dag.h"
#include "terms/bv64_constants.h"
#include "utils/bit_tricks.h"
#include "utils/hash_functions.h"
#include "utils/index_vectors.h"
#include "utils/int_array_sort.h"
#include "utils/int_array_sort2.h"
#include "utils/memalloc.h"



/*
 * LIST OPERATIONS
 */

/*
 * Initialize list[k] to a singleton list
 */
static inline void init_list(bvc_item_t *list, int32_t k) {
  list[k].pre = k;
  list[k].next = k;
}


/*
 * Add i before k in list[k]
 */
static inline void list_add(bvc_item_t *list, int32_t k, int32_t i) {
  int32_t j;

  assert(i != k);

  j = list[k].pre;
  list[j].next = i;
  list[i].pre = j;
  list[i].next = k;
  list[k].pre = i;
}


/*
 * Length of list k
 */
static uint32_t list_length(bvc_item_t *list, int32_t k) {
  uint32_t n;
  int32_t j;

  n = 0;
  j = list[k].next;
  while (j != k) {
    n ++;
    j = list[j].next;
  }

  return n;
}


/*
 * Remove i from its current list
 */
static inline void list_remove(bvc_item_t *list, int32_t i) {
  int32_t j, k;

  j = list[i].pre;
  k = list[i].next;
  list[j].next = k;
  list[k].pre = j;
}



/*
 * Add n to one of the three node lists:
 * - list[0]  --> leaves
 * - list[-1] --> elementary nodes
 * - list[-2] --> default list
 */
static inline void bvc_dag_add_to_leaves(bvc_dag_t *dag, bvnode_t n) {
  assert(0 < n && n <= dag->nelems);
  list_add(dag->list, BVC_DAG_LEAF_LIST, n);
}


/*
 * Move n to a different list
 */
static inline void bvc_dag_move_to_leaves(bvc_dag_t *dag, bvnode_t n) {
  assert(0 < n && n <= dag->nelems);
  list_remove(dag->list, n);
  list_add(dag->list, BVC_DAG_LEAF_LIST, n);
}

static inline void bvc_dag_move_to_elementary_list(bvc_dag_t *dag, bvnode_t n) {
  assert(0 < n && n <= dag->nelems);
  list_remove(dag->list, n);
  list_add(dag->list, BVC_DAG_ELEM_LIST, n);
}


/*
 *  Auxiliary list
 */
void bvc_move_node_to_aux_list(bvc_dag_t *dag, bvnode_t n) {
  assert(0 < n && n <= dag->nelems);
  list_remove(dag->list, n);
  list_add(dag->list, BVC_DAG_AUX_LIST, n);
}

/*
 * Move list with header k into the list with header j
 * list[j] must be empty (contain only j).
 */
static void bvc_move_list(bvc_item_t *list, int32_t k, int32_t j) {
  int32_t next_k, pre_k;

  assert(j != k && j<=0 && k<=0 && list[j].pre == j && list[j].next == j);
  pre_k = list[k].pre;
  next_k = list[k].next;
  if (pre_k != k) {
    assert(next_k != k);
    list[j].pre = pre_k;
    list[pre_k].next = j;
    list[j].next = next_k;
    list[next_k].pre = j;

    list[k].pre = k;
    list[k].next = k;
  }
}

/*
 * Restore the elementary or default list from the aux list
 */
void bvc_move_aux_to_elem_list(bvc_dag_t *dag) {
  bvc_move_list(dag->list, BVC_DAG_AUX_LIST, BVC_DAG_ELEM_LIST);
}

void bvc_move_aux_to_complex_list(bvc_dag_t *dag) {
  bvc_move_list(dag->list, BVC_DAG_AUX_LIST, BVC_DAG_DEFAULT_LIST);
}


/*
 * DAG OPERATIONS
 */

/*
 * Initialize dag:
 * - n = initial size. If n=0, use the default size.
 */
void init_bvc_dag(bvc_dag_t *dag, uint32_t n) {
  bvc_item_t *tmp;

  if (n == 0) {
    n = DEF_BVC_DAG_SIZE;
  }
  if (n >= MAX_BVC_DAG_SIZE) {
    out_of_memory();
  }
  assert(n > 0);

  dag->desc = (bvc_header_t **) safe_malloc(n * sizeof(bvc_header_t *));
  dag->use = (int32_t **) safe_malloc(n * sizeof(int32_t *));
  tmp = (bvc_item_t *) safe_malloc((n + 3) * sizeof(bvc_item_t));
  dag->list = tmp + 3;

  dag->desc[0] = NULL;
  dag->use[0] = NULL;
  init_list(dag->list, -3);
  init_list(dag->list, -2);
  init_list(dag->list, -1);
  init_list(dag->list, 0);

  dag->nelems = 0;
  dag->size = n;

  init_int_htbl(&dag->htbl, 0);
  init_int_bvset(&dag->vset, 0);  // use bvset default size (1024)
  init_int_hmap(&dag->vmap, 128);

  init_objstore(&dag->leaf_store, sizeof(bvc_leaf_t), 500);
  init_objstore(&dag->zero_store, sizeof(bvc_zero_t), 100);
  init_objstore(&dag->constant_store, sizeof(bvc_constant_t), 100);
  init_objstore(&dag->offset_store, sizeof(bvc_offset_t), 500);
  init_objstore(&dag->mono_store, sizeof(bvc_mono_t), 500);
  init_objstore(&dag->prod_store, sizeof(bvc_prod_t) + PROD_STORE_LEN * sizeof(varexp_t), 100);
  init_objstore(&dag->sum_store1, sizeof(bvc_sum_t) + SUM_STORE1_LEN * sizeof(int32_t), 500);
  init_objstore(&dag->sum_store2, sizeof(bvc_sum_t) + SUM_STORE2_LEN * sizeof(int32_t), 500);
  init_objstore(&dag->alias_store, sizeof(bvc_alias_t), 100);

  init_bvconstant(&dag->aux);
  init_pp_buffer(&dag->pp_aux, 10);
  init_bvpoly_buffer(&dag->poly_buffer);
  init_ivector(&dag->buffer, 10);
  init_ivector(&dag->sum_buffer, 10);
<<<<<<< HEAD
=======
  init_ivector(&dag->use_buffer, 10);
>>>>>>> af0ba46c
  init_int_queue(&dag->node_queue, 0);
  init_int_queue(&dag->flip_queue, 0);
}



/*
 * Increase the size (by 50%)
 */
static void extend_bvc_dag(bvc_dag_t *dag) {
  bvc_item_t *tmp;
  uint32_t n;

  n = dag->size + 1;
  n += (n >> 1);
  if (n >= MAX_BVC_DAG_SIZE) {
    out_of_memory();
  }

  assert(n > dag->size);

  dag->desc = (bvc_header_t **) safe_realloc(dag->desc, n * sizeof(bvc_header_t *));
  dag->use = (int32_t **) safe_realloc(dag->use, n * sizeof(int32_t *));
  tmp = dag->list - 3;
  tmp = (bvc_item_t *) safe_realloc(tmp, (n + 3) * sizeof(bvc_item_t));
  dag->list = tmp + 3;

  dag->size = n;
}


/*
 * Add a new node n with descriptor d
 * - set use[n] to NULL
 * - list[n] is not initialized
 */
static bvnode_t bvc_dag_add_node(bvc_dag_t *dag, bvc_header_t *d) {
  uint32_t i;

  i = dag->nelems + 1;
  if (i == dag->size) {
    extend_bvc_dag(dag);
  }
  assert(i < dag->size);

  dag->desc[i] = d;
  dag->use[i] = NULL;

  dag->nelems = i;

  return i;
}


/*
 * Free memory used by descriptor d
 * - free d itself if it's not form a store (i.e., d->size is large)
 * - free d->constant.w if d->bitsize > 64
 */
static void delete_descriptor(bvc_header_t *d) {
  switch (d->tag) {
  case BVC_LEAF:
  case BVC_ZERO:
    break;

  case BVC_CONSTANT:
    if (d->bitsize > 64) {
      bvconst_free(bvconst_node(d)->value.w, (d->bitsize + 31) >> 5);
    }
    break;

  case BVC_OFFSET:
    if (d->bitsize > 64) {
      bvconst_free(offset_node(d)->constant.w, (d->bitsize + 31) >> 5);
    }
    break;

  case BVC_MONO:
    if (d->bitsize > 64) {
      bvconst_free(mono_node(d)->coeff.w, (d->bitsize + 31) >> 5);
    }
    break;

  case BVC_PROD:
    if (prod_node(d)->size > PROD_STORE_LEN) {
      safe_free(d);
    }
    break;

  case BVC_SUM:
    if (sum_node(d)->size > SUM_STORE2_LEN) {
      safe_free(d);
    }
    break;

  case BVC_ALIAS:
    break;
  }
}


/*
 * Delete the DAG
 */
void delete_bvc_dag(bvc_dag_t *dag) {
  uint32_t i, n;

  n = dag->nelems;
  for (i=1; i<=n; i++) {
    delete_descriptor(dag->desc[i]);
    delete_index_vector(dag->use[i]);
  }

  safe_free(dag->desc);
  safe_free(dag->use);
  safe_free(dag->list - 3);

  dag->desc = NULL;
  dag->use = NULL;
  dag->list = NULL;

  delete_int_htbl(&dag->htbl);
  delete_int_bvset(&dag->vset);
  delete_int_hmap(&dag->vmap);

  delete_objstore(&dag->leaf_store);
  delete_objstore(&dag->zero_store);
  delete_objstore(&dag->constant_store);
  delete_objstore(&dag->offset_store);
  delete_objstore(&dag->mono_store);
  delete_objstore(&dag->prod_store);
  delete_objstore(&dag->sum_store1);
  delete_objstore(&dag->sum_store2);
  delete_objstore(&dag->alias_store);

  delete_bvconstant(&dag->aux);
  delete_pp_buffer(&dag->pp_aux);
  delete_bvpoly_buffer(&dag->poly_buffer);
  delete_ivector(&dag->buffer);
  delete_ivector(&dag->sum_buffer);
<<<<<<< HEAD
=======
  delete_ivector(&dag->use_buffer);
>>>>>>> af0ba46c
  delete_int_queue(&dag->node_queue);
  delete_int_queue(&dag->flip_queue);
}


/*
 * Empty: remove all nodes
 */
void reset_bvc_dag(bvc_dag_t *dag) {
  uint32_t i, n;

  n = dag->nelems;
  for (i=1; i<=n; i++) {
    delete_descriptor(dag->desc[i]);
    delete_index_vector(dag->use[i]);
  }

  dag->nelems = 0;

  // reset the lists
  init_list(dag->list, -3);
  init_list(dag->list, -2);
  init_list(dag->list, -1);
  init_list(dag->list, 0);

  reset_int_htbl(&dag->htbl);
  reset_int_bvset(&dag->vset);
  int_hmap_reset(&dag->vmap);

  reset_objstore(&dag->leaf_store);
  reset_objstore(&dag->zero_store);
  reset_objstore(&dag->constant_store);
  reset_objstore(&dag->offset_store);
  reset_objstore(&dag->mono_store);
  reset_objstore(&dag->prod_store);
  reset_objstore(&dag->sum_store1);
  reset_objstore(&dag->sum_store2);
  reset_objstore(&dag->alias_store);

  pp_buffer_reset(&dag->pp_aux);
  reset_bvpoly_buffer(&dag->poly_buffer, 32); // any positive bit-size would do
  ivector_reset(&dag->buffer);
  ivector_reset(&dag->sum_buffer);
<<<<<<< HEAD
=======
  ivector_reset(&dag->use_buffer);
>>>>>>> af0ba46c
  int_queue_reset(&dag->node_queue);
  int_queue_reset(&dag->flip_queue);
}




/*
 * NODE DESCRIPTOR ALLOCATION
 */

/*
 * Descriptor allocation
 * - for prod and sum, n = length of the sum or product
 */
static inline bvc_leaf_t *alloc_leaf(bvc_dag_t *dag) {
  return (bvc_leaf_t *) objstore_alloc(&dag->leaf_store);
}

static inline bvc_zero_t *alloc_zero(bvc_dag_t *dag) {
  return (bvc_zero_t *) objstore_alloc(&dag->zero_store);
}

static inline bvc_constant_t *alloc_bvconst(bvc_dag_t *dag) {
  return (bvc_constant_t *) objstore_alloc(&dag->constant_store);
}

static inline bvc_offset_t *alloc_offset(bvc_dag_t *dag) {
  return (bvc_offset_t *) objstore_alloc(&dag->offset_store);
}

static inline bvc_mono_t *alloc_mono(bvc_dag_t *dag) {
  return (bvc_mono_t *) objstore_alloc(&dag->mono_store);
}

static bvc_prod_t *alloc_prod(bvc_dag_t *dag, uint32_t n) {
  void *tmp;

  if (n <= PROD_STORE_LEN) {
    tmp = objstore_alloc(&dag->prod_store);
  } else if (n <= MAX_BVC_PROD_LEN) {
    tmp = safe_malloc(sizeof(bvc_prod_t) + n * sizeof(varexp_t));
  } else {
    out_of_memory();
  }

  return (bvc_prod_t *) tmp;
}

static bvc_sum_t *alloc_sum(bvc_dag_t *dag, uint32_t n) {
  void *tmp;

  if (n <= SUM_STORE1_LEN) {
    tmp = objstore_alloc(&dag->sum_store1);
  } else if (n <= SUM_STORE2_LEN) {
    tmp = objstore_alloc(&dag->sum_store2);
  } else if (n <= MAX_BVC_SUM_LEN) {
    tmp = safe_malloc(sizeof(bvc_sum_t) + n * sizeof(int32_t));
  } else {
    out_of_memory();
  }

  return (bvc_sum_t *) tmp;
}


static inline bvc_alias_t *alloc_alias(bvc_dag_t *dag) {
  return (bvc_alias_t *) objstore_alloc(&dag->alias_store);
}


/*
 * De-allocation
 */
static inline void free_leaf(bvc_dag_t *dag, bvc_leaf_t *d) {
  objstore_free(&dag->leaf_store, d);
}

static inline void free_zero(bvc_dag_t *dag, bvc_zero_t *d) {
  objstore_free(&dag->zero_store, d);
}

static inline void free_bvconst(bvc_dag_t *dag, bvc_constant_t *d) {
  if (d->header.bitsize > 64) {
    bvconst_free(d->value.w, (d->header.bitsize + 31) >> 5);
  }
  objstore_free(&dag->constant_store, d);
}

static void free_offset(bvc_dag_t *dag, bvc_offset_t *d) {
  if (d->header.bitsize > 64) {
    bvconst_free(d->constant.w, (d->header.bitsize + 31) >> 5);
  }
  objstore_free(&dag->offset_store, d);
}

static void free_mono(bvc_dag_t *dag, bvc_mono_t *d) {
  if (d->header.bitsize > 64) {
    bvconst_free(d->coeff.w, (d->header.bitsize + 31) >> 5);
  }
  objstore_free(&dag->mono_store, d);
}

static void free_prod(bvc_dag_t *dag, bvc_prod_t *d) {
  if (d->size <= PROD_STORE_LEN) {
    objstore_free(&dag->prod_store, d);
  } else {
    safe_free(d);
  }
}

static void free_sum(bvc_dag_t *dag, bvc_sum_t *d) {
  if (d->size <= SUM_STORE1_LEN) {
    objstore_free(&dag->sum_store1, d);
  } else if (d->size <= SUM_STORE2_LEN) {
    objstore_free(&dag->sum_store2, d);
  } else {
    safe_free(d);
  }
}

static inline void free_alias(bvc_dag_t *dag, bvc_alias_t *d) {
  objstore_free(&dag->alias_store, d);
}

static void free_descriptor(bvc_dag_t *dag, bvc_header_t *d) {
  switch (d->tag) {
  case BVC_LEAF:
    free_leaf(dag, leaf_node(d));
    break;

  case BVC_ZERO:
    free_zero(dag, zero_node(d));
    break;

  case BVC_CONSTANT:
    free_bvconst(dag, bvconst_node(d));
    break;

  case BVC_OFFSET:
    free_offset(dag, offset_node(d));
    break;

  case BVC_MONO:
    free_mono(dag, mono_node(d));
    break;

  case BVC_PROD:
    free_prod(dag, prod_node(d));
    break;

  case BVC_SUM:
    free_sum(dag, sum_node(d));
    break;

  case BVC_ALIAS:
    free_alias(dag, alias_node(d));
    break;
  }
}



/*
 * Check whether a node is elementary
 */
static inline bool offset_node_is_elementary(bvc_dag_t *dag, bvc_offset_t *d) {
  return bvc_dag_occ_is_leaf(dag, d->nocc);
}

static inline bool mono_node_is_elementary(bvc_dag_t *dag, bvc_mono_t *d) {
  return bvc_dag_occ_is_leaf(dag, d->nocc);
}

static bool prod_node_is_elementary(bvc_dag_t *dag, bvc_prod_t *d) {
  assert(d->len >= 1);

  if (d->len == 1) {
    return d->prod[0].exp == 2 && bvc_dag_occ_is_leaf(dag, d->prod[0].var);
  } else if (d->len == 2) {
    return d->prod[0].exp + d->prod[1].exp == 2 &&
      bvc_dag_occ_is_leaf(dag, d->prod[0].var) &&
      bvc_dag_occ_is_leaf(dag, d->prod[1].var);
  } else {
    return false;
  }
}

static bool sum_node_is_elementary(bvc_dag_t *dag, bvc_sum_t * d) {
  assert(d->len >= 2);
  return d->len == 2 && bvc_dag_occ_is_leaf(dag, d->sum[0]) && bvc_dag_occ_is_leaf(dag, d->sum[1]);
}

static bool node_is_elementary(bvc_dag_t *dag, bvnode_t i) {
  bvc_header_t *d;

  assert(0 < i && i <= dag->nelems);

  d = dag->desc[i];
  switch (d->tag) {
  case BVC_LEAF:
  case BVC_ALIAS:
    break;

  case BVC_ZERO:
  case BVC_CONSTANT:
    return true;

  case BVC_OFFSET:
    return offset_node_is_elementary(dag, offset_node(d));

  case BVC_MONO:
    return mono_node_is_elementary(dag, mono_node(d));

  case BVC_PROD:
    return prod_node_is_elementary(dag, prod_node(d));

  case BVC_SUM:
    return sum_node_is_elementary(dag, sum_node(d));
  }

  return false;
}




/*
 * MORE CHECKS
 */
static uint32_t bvnode_num_occs(bvc_dag_t *dag, bvnode_t i) {
  int32_t *l;

  assert(0 < i && i <= dag->nelems);
  l = dag->use[i];
  return l != NULL ? iv_size(l) : 0;
}


/*
 * Check whether n is shared (i.e., it occurs more than once)
 */
bool bvc_dag_occ_is_shared(bvc_dag_t *dag, node_occ_t n) {
  int32_t *l;

  assert(0 < node_of_occ(n) && node_of_occ(n) <= dag->nelems);

  l = dag->use[node_of_occ(n)];
  return l != NULL && iv_size(l) > 1;
}





/*
 * NODE CONSTRUCTION
 */

/*
 * Add i to the use list of n.
 */
static inline void bvc_dag_add_dependency(bvc_dag_t *dag, bvnode_t n, bvnode_t i) {
  assert(0 < n && n <= dag->nelems && 0 < i && i <= dag->nelems && i != n);
  add_index_to_vector(dag->use + n, i);
}


/*
 * Bit hash:
 * - for a node index n, the bit_hash is a 32bit word
 *   equal to (1 << (n & 31)): i.e., bit i is set if (n % 32 == i).
 * - for a set of node indices, the bit hash is the bitwise or
 *   of the bit_hash of each element
 *
 * This gives a quick filter to test inclusion between sets of
 * nodes: if bit_hash(A) & bit_hash(B) != bit_hash(A) then
 * A can't be a subset of B.
 */
static inline uint32_t bit_hash(bvnode_t n) {
  assert(n > 0);
  return ((uint32_t) 1) << (n & 31);
}

static inline uint32_t bit_hash_occ(node_occ_t n) {
  return bit_hash(node_of_occ(n));
}


/*
 * Create a leaf node
 */
static bvnode_t bvc_dag_mk_leaf(bvc_dag_t *dag, int32_t x, uint32_t bitsize) {
  bvc_leaf_t *d;
  bvnode_t q;

  d = alloc_leaf(dag);
  d->header.tag = BVC_LEAF;
  d->header.bitsize = bitsize;
  d->map = x;

  q = bvc_dag_add_node(dag, &d->header);
  bvc_dag_add_to_leaves(dag, q);

  return q;
}


/*
 * Create a zero node
 */
static bvnode_t bvc_dag_mk_zero(bvc_dag_t *dag, uint32_t bitsize) {
  bvc_zero_t *d;
  bvnode_t q;

  d = alloc_zero(dag);
  d->header.tag = BVC_ZERO;
  d->header.bitsize = bitsize;

  q = bvc_dag_add_node(dag, &d->header);

  // add to the list of elementary nodes
  list_add(dag->list, BVC_DAG_ELEM_LIST, q);

  return q;
}


/*
 * Create a constant node
 * - a = constant (normalized modulo 2^bitsize)
 * - a must not be zero
 */
static bvnode_t bvc_dag_mk_const64(bvc_dag_t *dag, uint64_t a, uint32_t bitsize) {
  bvc_constant_t *d;
  bvnode_t q;

  assert(1 <= bitsize && bitsize <= 64 && a == norm64(a, bitsize) && a != 0);

  d = alloc_bvconst(dag);
  d->header.tag = BVC_CONSTANT;
  d->header.bitsize = bitsize;
  d->value.c = a;

  q = bvc_dag_add_node(dag, &d->header);

  // elementary node
  list_add(dag->list, BVC_DAG_ELEM_LIST, q);

  return q;
}

static bvnode_t bvc_dag_mk_const(bvc_dag_t *dag, uint32_t *a, uint32_t bitsize) {
  bvc_constant_t *d;
  uint32_t *c;
  uint32_t k;
  bvnode_t q;

  assert(bitsize > 64);

  // make a copy of a: a must be normalized and non-zero
  k = (bitsize + 31) >> 5;
  c = bvconst_alloc(k);
  bvconst_set(c, k, a);
  assert(bvconst_is_normalized(c, bitsize) && bvconst_is_nonzero(c, k));

  d = alloc_bvconst(dag);
  d->header.tag = BVC_CONSTANT;
  d->header.bitsize = bitsize;
  d->value.w = c;

  q = bvc_dag_add_node(dag, &d->header);

  // elementary node
  list_add(dag->list, BVC_DAG_ELEM_LIST, q);

  return q;
}



/*
 * Create an offset node q := [offset a n]
 */
static bvnode_t bvc_dag_mk_offset64(bvc_dag_t *dag, uint64_t a, node_occ_t n, uint32_t bitsize) {
  bvc_offset_t *d;
  bvnode_t q;
  int32_t k;

  assert(1 <= bitsize && bitsize <= 64 && a == norm64(a, bitsize));

  d = alloc_offset(dag);
  d->header.tag = BVC_OFFSET;
  d->header.bitsize = bitsize;
  d->nocc = n;
  d->constant.c = a;

  q = bvc_dag_add_node(dag, &d->header);
  bvc_dag_add_dependency(dag, node_of_occ(n), q); // q depends on n

  k = BVC_DAG_DEFAULT_LIST;
  if (bvc_dag_occ_is_leaf(dag, n)) {
    k = BVC_DAG_ELEM_LIST;
  }
  list_add(dag->list, k, q);

  return q;
}


static bvnode_t bvc_dag_mk_offset(bvc_dag_t *dag, uint32_t *a, node_occ_t n, uint32_t bitsize) {
  bvc_offset_t *d;
  uint32_t *c;
  uint32_t k;
  bvnode_t q;
  int32_t l;

  assert(bitsize > 64);

  // make a copy of a: a must be normalized so the copy will be normalized too
  k = (bitsize + 31) >> 5;
  c = bvconst_alloc(k);
  bvconst_set(c, k, a);
  assert(bvconst_is_normalized(c, bitsize));

  d = alloc_offset(dag);
  d->header.tag = BVC_OFFSET;
  d->header.bitsize = bitsize;
  d->nocc = n;
  d->constant.w = c;

  q = bvc_dag_add_node(dag, &d->header);
  bvc_dag_add_dependency(dag, node_of_occ(n), q); // q depends on n

  l = BVC_DAG_DEFAULT_LIST;
  if (bvc_dag_occ_is_leaf(dag, n)) {
    l = BVC_DAG_ELEM_LIST;
  }
  list_add(dag->list, l, q);


  return q;
}



/*
 * Create a monomial node q := [mono a, n]
 */
static bvnode_t bvc_dag_mk_mono64(bvc_dag_t *dag, uint64_t a, node_occ_t n, uint32_t bitsize) {
  bvc_mono_t *d;
  bvnode_t q;
  int32_t k;

  assert(1 <= bitsize && bitsize <= 64 && a == norm64(a, bitsize));

  d = alloc_mono(dag);
  d->header.tag = BVC_MONO;
  d->header.bitsize = bitsize;
  d->nocc = n;
  d->coeff.c = a;

  q = bvc_dag_add_node(dag, &d->header);
  bvc_dag_add_dependency(dag, node_of_occ(n), q); // q depends on n

  k = BVC_DAG_DEFAULT_LIST;
  if (bvc_dag_occ_is_leaf(dag, n)) {
    k = BVC_DAG_ELEM_LIST;
  }
  list_add(dag->list, k, q);


  return q;
}


static bvnode_t bvc_dag_mk_mono(bvc_dag_t *dag, uint32_t *a, node_occ_t n, uint32_t bitsize) {
  bvc_mono_t *d;
  uint32_t *c;
  uint32_t k;
  bvnode_t q;
  int32_t l;

  assert(bitsize > 64 && bvconst_is_normalized(a, bitsize));

  // make a copy of a.
  // a must be normalized so the copy will be normalized too
  k = (bitsize + 31) >> 5;
  c = bvconst_alloc(k);
  bvconst_set(c, k, a);
  assert(bvconst_is_normalized(c, bitsize));

  d = alloc_mono(dag);
  d->header.tag = BVC_MONO;
  d->header.bitsize = bitsize;
  d->nocc = n;
  d->coeff.w = c;

  q = bvc_dag_add_node(dag, &d->header);
  bvc_dag_add_dependency(dag, node_of_occ(n), q); // q depends on n

  l = BVC_DAG_DEFAULT_LIST;
  if (bvc_dag_occ_is_leaf(dag, n)) {
    l = BVC_DAG_ELEM_LIST;
  }
  list_add(dag->list, l, q);

  return q;
}


/*
 * Product node defined by a[0 ... n-1]:
 * - each a[i] is a pair (node, exponent)
 */
static bvnode_t bvc_dag_mk_prod(bvc_dag_t *dag, varexp_t *a, uint32_t n, uint32_t bitsize) {
  bvc_prod_t *d;
  uint32_t i;
  int32_t q, k;

  d = alloc_prod(dag, n);
  d->header.tag = BVC_PROD;
  d->header.bitsize = bitsize;
  d->hash = 0;
  d->size = n;
  d->len = n;
  for (i=0; i<n; i++) {
    d->prod[i] = a[i];
    d->hash |= bit_hash_occ(a[i].var);
  }

  q = bvc_dag_add_node(dag, &d->header);
  for (i=0; i<n; i++) {
    bvc_dag_add_dependency(dag, node_of_occ(a[i].var), q);
  }

  k = BVC_DAG_DEFAULT_LIST;
  if (prod_node_is_elementary(dag, d)) {
    k = BVC_DAG_ELEM_LIST;
  }
  list_add(dag->list, k, q);

  return q;
}



/*
 * Sum mode a[0] + ... + a[n-1]
 * - each a[i] is a node occurrence
 */
static bvnode_t bvc_dag_mk_sum(bvc_dag_t *dag, node_occ_t *a, uint32_t n, uint32_t bitsize) {
  bvc_sum_t *d;
  uint32_t i;
  bvnode_t q;
  int32_t k;

  d = alloc_sum(dag, n);
  d->header.tag = BVC_SUM;
  d->header.bitsize = bitsize;
  d->hash = 0;
  d->size = n;
  d->len = n;
  for (i=0; i<n; i++) {
    d->sum[i] = a[i];
    d->hash |= bit_hash_occ(a[i]);
  }

  q = bvc_dag_add_node(dag, &d->header);
  for (i=0; i<n; i++) {
    bvc_dag_add_dependency(dag, node_of_occ(a[i]), q);
  }

  k = BVC_DAG_DEFAULT_LIST;
  if (sum_node_is_elementary(dag, d)) {
    k = BVC_DAG_ELEM_LIST;
  }
  list_add(dag->list, k, q);

  return q;
}


/*
 * HASH CONSING
 */
typedef struct bvc_leaf_hobj_s {
  int_hobj_t m;
  bvc_dag_t *dag;
  uint32_t bitsize;
  int32_t map;
} bvc_leaf_hobj_t;

typedef struct bvc_zero_hobj_s {
  int_hobj_t m;
  bvc_dag_t *dag;
  uint32_t bitsize;
} bvc_zero_hobj_t;

typedef struct bvc_const64_hobj_s {
  int_hobj_t m;
  bvc_dag_t *dag;
  uint64_t c;
  uint32_t bitsize;
} bvc_const64_hobj_t;

typedef struct bvc_const_hobj_s {
  int_hobj_t m;
  bvc_dag_t *dag;
  uint32_t *c;
  uint32_t bitsize;
} bvc_const_hobj_t;


// same struct for both offset/mono with 64bit constant
typedef struct bvc64_hobj_s {
  int_hobj_t m;
  bvc_dag_t *dag;
  uint64_t c;
  uint32_t bitsize;
  node_occ_t nocc;
} bvc64_hobj_t;

// struct for offset/mono with larger constant
typedef struct bvc_hobj_s {
  int_hobj_t m;
  bvc_dag_t *dag;
  uint32_t *c;
  uint32_t bitsize;
  node_occ_t nocc;
} bvc_hobj_t;

typedef struct bvc_prod_hobj_s {
  int_hobj_t m;
  bvc_dag_t *dag;
  varexp_t *pp;
  uint32_t bitsize;
  uint32_t len;
} bvc_prod_hobj_t;

typedef struct bvc_sum_hobj_s {
  int_hobj_t m;
  bvc_dag_t *dag;
  node_occ_t *noccs;
  uint32_t bitsize;
  uint32_t len;
} bvc_sum_hobj_t;


/*
 * Hash functions
 */
static uint32_t hash_bvc_leaf_hobj(bvc_leaf_hobj_t *p) {
  return jenkins_hash_pair(p->map, 0, 0x12930a32);
}

static uint32_t hash_bvc_zero_hobj(bvc_zero_hobj_t *p) {
  return jenkins_hash_uint32(p->bitsize);
}

static uint32_t hash_bvc_const64_hobj(bvc_const64_hobj_t *p) {
  uint32_t a;

  a = jenkins_hash_uint64(p->c);
  return jenkins_hash_pair(a, p->bitsize, 0x38e89caf);
}

static uint32_t hash_bvc_const_hobj(bvc_const_hobj_t *p) {
  uint32_t a;

  a = bvconst_hash(p->c, p->bitsize);
  return jenkins_hash_pair(a, p->bitsize, 0xeefa345a);
}

static uint32_t hash_bvc_offset64_hobj(bvc64_hobj_t *p) {
  uint32_t a, b;

  a = jenkins_hash_uint64(p->c);
  b = jenkins_hash_int32(p->nocc);
  return jenkins_hash_pair(a, b, 0x23da32aa);
}

static uint32_t hash_bvc_offset_hobj(bvc_hobj_t *p) {
  uint32_t a, b;

  a = bvconst_hash(p->c, p->bitsize);
  b = jenkins_hash_int32(p->nocc);
  return jenkins_hash_pair(a, b, 0x32288cc9);
}

static uint32_t hash_bvc_mono64_hobj(bvc64_hobj_t *p) {
  uint32_t a, b;

  a = jenkins_hash_uint64(p->c);
  b = jenkins_hash_int32(p->nocc);
  return jenkins_hash_pair(a, b, 0xaef43e27);
}

static uint32_t hash_bvc_mono_hobj(bvc_hobj_t *p) {
  uint32_t a, b;

  a = bvconst_hash(p->c, p->bitsize);
  b = jenkins_hash_int32(p->nocc);
  return jenkins_hash_pair(a, b, 0xfe43a091);
}

// p->pp = array of len pairs of int32_t
static uint32_t hash_bvc_prod_hobj(bvc_prod_hobj_t *p) {
  assert(p->len <= UINT32_MAX/2);
  return jenkins_hash_intarray2((int32_t *) p->pp, 2 * p->len, 0x7432cde2);
}

static uint32_t hash_bvc_sum_hobj(bvc_sum_hobj_t *p) {
  return jenkins_hash_intarray2(p->noccs, p->len, 0xaeb32a06);
}


/*
 * Equality tests
 */
static bool eq_bvc_leaf_hobj(bvc_leaf_hobj_t *p, bvnode_t i) {
  bvc_header_t *d;

  d = p->dag->desc[i];
  return d->tag == BVC_LEAF && leaf_node(d)->map == p->map;
}

static bool eq_bvc_zero_hobj(bvc_zero_hobj_t *p, bvnode_t i) {
  bvc_header_t *d;

  d = p->dag->desc[i];
  return d->tag == BVC_ZERO && d->bitsize == p->bitsize;
}

static bool eq_bvc_const64_hobj(bvc_const64_hobj_t *p, bvnode_t i) {
  bvc_header_t *d;
  bvc_constant_t *o;

  d = p->dag->desc[i];
  if (d->tag != BVC_CONSTANT || d->bitsize != p->bitsize) {
    return false;
  }
  o = bvconst_node(d);
  return o->value.c == p->c;
}

static bool eq_bvc_const_hobj(bvc_const_hobj_t *p, bvnode_t i) {
  bvc_header_t *d;
  bvc_constant_t *o;
  uint32_t k;

  d = p->dag->desc[i];
  if (d->tag != BVC_CONSTANT || d->bitsize != p->bitsize) {
    return false;
  }
  o = bvconst_node(d);
  k = (d->bitsize + 31) >> 5;
  return bvconst_eq(o->value.w, p->c, k);
}

static bool eq_bvc_offset64_hobj(bvc64_hobj_t *p, bvnode_t i) {
  bvc_header_t *d;
  bvc_offset_t *o;

  d = p->dag->desc[i];
  if (d->tag != BVC_OFFSET || d->bitsize != p->bitsize) {
    return false;
  }
  o = offset_node(d);
  return o->nocc == p->nocc && o->constant.c == p->c;
}

static bool eq_bvc_offset_hobj(bvc_hobj_t *p, bvnode_t i) {
  bvc_header_t *d;
  bvc_offset_t *o;
  uint32_t k;

  d = p->dag->desc[i];
  if (d->tag != BVC_OFFSET && d->bitsize != p->bitsize) {
    return false;
  }
  o = offset_node(d);
  k = (d->bitsize + 31) >> 5;
  return o->nocc == p->nocc && bvconst_eq(o->constant.w, p->c, k);
}

static bool eq_bvc_mono64_hobj(bvc64_hobj_t *p, bvnode_t i) {
  bvc_header_t *d;
  bvc_mono_t *o;

  d = p->dag->desc[i];
  if (d->tag != BVC_MONO && d->bitsize != p->bitsize) {
    return false;
  }
  o = mono_node(d);
  return o->nocc == p->nocc && o->coeff.c == p->c;
}

static bool eq_bvc_mono_hobj(bvc_hobj_t *p, bvnode_t i) {
  bvc_header_t *d;
  bvc_mono_t *o;
  uint32_t k;

  d = p->dag->desc[i];
  if (d->tag != BVC_MONO || d->bitsize != p->bitsize) {
    return false;
  }
  o = mono_node(d);
  k = (d->bitsize + 31) >> 5;
  return o->nocc == p->nocc && bvconst_eq(o->coeff.w, p->c, k);
}

static bool eq_bvc_prod_hobj(bvc_prod_hobj_t *p, bvnode_t i) {
  bvc_header_t *d;
  bvc_prod_t *o;
  uint32_t j, n;

  d = p->dag->desc[i];
  if (d->tag != BVC_PROD || d->bitsize != p->bitsize) {
    return false;
  }
  o = prod_node(d);
  n = o->len;
  if (n != p-> len) {
    return false;
  }

  for (j=0; j<n; j++) {
    if (p->pp[j].var != o->prod[j].var ||
        p->pp[j].exp != o->prod[j].exp) {
      return false;
    }
  }

  return true;
}

static bool eq_bvc_sum_hobj(bvc_sum_hobj_t *p, bvnode_t i) {
  bvc_header_t *d;
  bvc_sum_t *o;
  uint32_t j, n;

  d = p->dag->desc[i];
  if (d->tag != BVC_SUM || d->bitsize != p->bitsize) {
    return false;
  }
  o = sum_node(d);
  n = o->len;
  if (n != p-> len) {
    return false;
  }

  for (j=0; j<n; j++) {
    if (p->noccs[j] != o->sum[j]) {
      return false;
    }
  }

  return true;
}


/*
 * Constructors
 */
static bvnode_t build_bvc_leaf_hobj(bvc_leaf_hobj_t *p) {
  return bvc_dag_mk_leaf(p->dag, p->map, p->bitsize);
}

static bvnode_t build_bvc_zero_hobj(bvc_zero_hobj_t *p) {
  return bvc_dag_mk_zero(p->dag, p->bitsize);
}

static bvnode_t build_bvc_const64_hobj(bvc_const64_hobj_t *p) {
  return bvc_dag_mk_const64(p->dag, p->c, p->bitsize);
}

static bvnode_t build_bvc_const_hobj(bvc_const_hobj_t *p) {
  return bvc_dag_mk_const(p->dag, p->c, p->bitsize);
}

static bvnode_t build_bvc_offset64_hobj(bvc64_hobj_t *p) {
  return bvc_dag_mk_offset64(p->dag, p->c, p->nocc, p->bitsize);
}

static bvnode_t build_bvc_offset_hobj(bvc_hobj_t *p) {
  return bvc_dag_mk_offset(p->dag, p->c, p->nocc, p->bitsize);
}

static bvnode_t build_bvc_mono64_hobj(bvc64_hobj_t *p) {
  return bvc_dag_mk_mono64(p->dag, p->c, p->nocc, p->bitsize);
}

static bvnode_t build_bvc_mono_hobj(bvc_hobj_t *p) {
  return bvc_dag_mk_mono(p->dag, p->c, p->nocc, p->bitsize);
}

static bvnode_t build_bvc_prod_hobj(bvc_prod_hobj_t *p) {
  return bvc_dag_mk_prod(p->dag, p->pp, p->len, p->bitsize);
}

static bvnode_t build_bvc_sum_hobj(bvc_sum_hobj_t *p) {
  return bvc_dag_mk_sum(p->dag, p->noccs, p->len, p->bitsize);
}

/*
 * Hash-consing constructors
 */
static bvnode_t bvc_dag_get_leaf(bvc_dag_t *dag, int32_t x, uint32_t bitsize) {
  bvc_leaf_hobj_t bvc_leaf_hobj;
  bvc_leaf_hobj.m.hash = (hobj_hash_t) hash_bvc_leaf_hobj;
  bvc_leaf_hobj.m.eq = (hobj_eq_t) eq_bvc_leaf_hobj;
  bvc_leaf_hobj.m.build = (hobj_build_t) build_bvc_leaf_hobj;
  bvc_leaf_hobj.dag = dag;
  bvc_leaf_hobj.bitsize = bitsize;
  bvc_leaf_hobj.map = x;
  return int_htbl_get_obj(&dag->htbl, &bvc_leaf_hobj.m);
}

static bvnode_t bvc_dag_get_zero(bvc_dag_t *dag, uint32_t bitsize) {
  bvc_zero_hobj_t bvc_zero_hobj;
  bvc_zero_hobj.m.hash = (hobj_hash_t) hash_bvc_zero_hobj;
  bvc_zero_hobj.m.eq = (hobj_eq_t) eq_bvc_zero_hobj;
  bvc_zero_hobj.m.build = (hobj_build_t) build_bvc_zero_hobj;
  bvc_zero_hobj.dag = dag;
  bvc_zero_hobj.bitsize = bitsize;
  return int_htbl_get_obj(&dag->htbl, &bvc_zero_hobj.m);
}

static bvnode_t bvc_dag_get_const64(bvc_dag_t *dag, uint64_t a, uint32_t bitsize) {
  bvc_const64_hobj_t bvc_const64_hobj;
  bvc_const64_hobj.m.hash = (hobj_hash_t) hash_bvc_const64_hobj;
  bvc_const64_hobj.m.eq = (hobj_eq_t) eq_bvc_const64_hobj;
  bvc_const64_hobj.m.build = (hobj_build_t) build_bvc_const64_hobj;
  bvc_const64_hobj.dag = dag;
  bvc_const64_hobj.c = a;
  bvc_const64_hobj.bitsize = bitsize;
  return int_htbl_get_obj(&dag->htbl, &bvc_const64_hobj.m);
}

static bvnode_t bvc_dag_get_const(bvc_dag_t *dag, uint32_t *a, uint32_t bitsize) {
  bvc_const_hobj_t bvc_const_hobj;
  bvc_const_hobj.m.hash = (hobj_hash_t) hash_bvc_const_hobj;
  bvc_const_hobj.m.eq = (hobj_eq_t) eq_bvc_const_hobj;
  bvc_const_hobj.m.build = (hobj_build_t) build_bvc_const_hobj;
  bvc_const_hobj.dag = dag;
  bvc_const_hobj.c = a;
  bvc_const_hobj.bitsize = bitsize;
  return int_htbl_get_obj(&dag->htbl, &bvc_const_hobj.m);
}

static bvnode_t bvc_dag_get_offset64(bvc_dag_t *dag, uint64_t a, node_occ_t n, uint32_t bitsize) {
  bvc64_hobj_t bvc_offset64_hobj;
  bvc_offset64_hobj.m.hash = (hobj_hash_t) hash_bvc_offset64_hobj;
  bvc_offset64_hobj.m.eq = (hobj_eq_t) eq_bvc_offset64_hobj;
  bvc_offset64_hobj.m.build = (hobj_build_t) build_bvc_offset64_hobj;
  bvc_offset64_hobj.dag = dag;
  bvc_offset64_hobj.c = a;
  bvc_offset64_hobj.bitsize = bitsize;
  bvc_offset64_hobj.nocc = n;
  return int_htbl_get_obj(&dag->htbl, &bvc_offset64_hobj.m);
}

static bvnode_t bvc_dag_get_offset(bvc_dag_t *dag, uint32_t *a, node_occ_t n, uint32_t bitsize) {
  bvc_hobj_t bvc_offset_hobj;
  bvc_offset_hobj.m.hash = (hobj_hash_t) hash_bvc_offset_hobj;
  bvc_offset_hobj.m.eq = (hobj_eq_t) eq_bvc_offset_hobj;
  bvc_offset_hobj.m.build = (hobj_build_t) build_bvc_offset_hobj;
  bvc_offset_hobj.dag = dag;
  bvc_offset_hobj.c = a;
  bvc_offset_hobj.bitsize = bitsize;
  bvc_offset_hobj.nocc = n;
  return int_htbl_get_obj(&dag->htbl, &bvc_offset_hobj.m);
}

static bvnode_t bvc_dag_get_mono64(bvc_dag_t *dag, uint64_t a, node_occ_t n, uint32_t bitsize) {
  bvc64_hobj_t bvc_mono64_hobj;
  bvc_mono64_hobj.m.hash = (hobj_hash_t) hash_bvc_mono64_hobj;
  bvc_mono64_hobj.m.eq = (hobj_eq_t) eq_bvc_mono64_hobj;
  bvc_mono64_hobj.m.build = (hobj_build_t) build_bvc_mono64_hobj;
  bvc_mono64_hobj.dag = dag;
  bvc_mono64_hobj.c = a;
  bvc_mono64_hobj.bitsize = bitsize;
  bvc_mono64_hobj.nocc = n;
  return int_htbl_get_obj(&dag->htbl, &bvc_mono64_hobj.m);
}

static bvnode_t bvc_dag_get_mono(bvc_dag_t *dag, uint32_t *a, node_occ_t n, uint32_t bitsize) {
  bvc_hobj_t bvc_mono_hobj;
  bvc_mono_hobj .m.hash = (hobj_hash_t) hash_bvc_mono_hobj;
  bvc_mono_hobj.m.eq = (hobj_eq_t) eq_bvc_mono_hobj;
  bvc_mono_hobj.m.build = (hobj_build_t) build_bvc_mono_hobj;
  bvc_mono_hobj.dag = dag;
  bvc_mono_hobj.c = a;
  bvc_mono_hobj.bitsize = bitsize;
  bvc_mono_hobj.nocc = n;
  return int_htbl_get_obj(&dag->htbl, &bvc_mono_hobj.m);
}

// note: a must be sorted
static bvnode_t bvc_dag_get_prod(bvc_dag_t *dag, varexp_t *a, uint32_t len, uint32_t bitsize) {
  bvc_prod_hobj_t bvc_prod_hobj;
  bvc_prod_hobj.m.hash = (hobj_hash_t) hash_bvc_prod_hobj;
  bvc_prod_hobj.m.eq = (hobj_eq_t) eq_bvc_prod_hobj;
  bvc_prod_hobj.m.build = (hobj_build_t) build_bvc_prod_hobj;
  bvc_prod_hobj.dag = dag;
  bvc_prod_hobj.pp = a;
  bvc_prod_hobj.bitsize = bitsize;
  bvc_prod_hobj.len = len;
  return int_htbl_get_obj(&dag->htbl, &bvc_prod_hobj.m);
}

// a must be sorted
static bvnode_t bvc_dag_get_sum(bvc_dag_t *dag, node_occ_t *a, uint32_t len, uint32_t bitsize) {
  bvc_sum_hobj_t bvc_sum_hobj;
  bvc_sum_hobj.m.hash = (hobj_hash_t) hash_bvc_sum_hobj;
  bvc_sum_hobj.m.eq = (hobj_eq_t) eq_bvc_sum_hobj;
  bvc_sum_hobj.m.build = (hobj_build_t) build_bvc_sum_hobj;
  bvc_sum_hobj.dag = dag;
  bvc_sum_hobj.noccs = a;
  bvc_sum_hobj.bitsize = bitsize;
  bvc_sum_hobj.len = len;
  return int_htbl_get_obj(&dag->htbl, &bvc_sum_hobj.m);
}






/*
 * NORMALIZATION + NODE CONSTRUCTION
 */

/*
 * Store mapping [x --> n] in dag->vmap
 * - x must be positive
 * - n must be a valid node_occurrence in dag
 */
void bvc_dag_map_var(bvc_dag_t *dag, int32_t x, node_occ_t n) {
  int_hmap_pair_t *p;

  assert(x > 0 && !bvc_dag_var_is_present(dag, x));
  int_bvset_add(&dag->vset, x);
  p = int_hmap_get(&dag->vmap, x);
  assert(p->val == -1);
  p->val = n;
}



/*
 * Leaf node attached to variable x
 * - x must be positive
 */
node_occ_t bvc_dag_leaf(bvc_dag_t *dag, int32_t x, uint32_t bitsize) {
  assert(x > 0);
  return  bvp(bvc_dag_get_leaf(dag, x, bitsize));
}


/*
 * Zero node
 */
static inline node_occ_t bvc_dag_zero(bvc_dag_t *dag, uint32_t bitsize) {
  assert(1 <= bitsize);
  return bvp(bvc_dag_get_zero(dag, bitsize));
}


/*
 * Non-zero constant nodes
 */
static inline node_occ_t bvc_dag_const64(bvc_dag_t *dag, uint64_t a, uint32_t bitsize) {
  return bvp(bvc_dag_get_const64(dag, a, bitsize));
}

static inline node_occ_t bvc_dag_const(bvc_dag_t *dag, uint32_t *a, uint32_t bitsize) {
  return bvp(bvc_dag_get_const(dag, a, bitsize));
}


/*
 * Get a node mapped to x
 * - if there's none, create the node [leaf x] and return it
 */
node_occ_t bvc_dag_get_nocc_of_var(bvc_dag_t *dag, int32_t x, uint32_t bitsize) {
  node_occ_t n;

  assert(x > 0);

  if (bvc_dag_var_is_present(dag, x)) {
    return bvc_dag_nocc_of_var(dag, x);
  } else {
    /*
     * NOTE: we don't want to add the map [x --> n] in vmap
     * - because of possible circularities, x may be mapped
     *   later to another node.
     */
    n = bvc_dag_leaf(dag, x, bitsize);
    return n;
  }
}



/*
 * Construct an offset node q
 * - a must be normalized modulo 2^bitsize (and not be 0)
 */
node_occ_t bvc_dag_offset64(bvc_dag_t *dag, uint64_t a, node_occ_t n, uint32_t bitsize) {
  assert(1 <= bitsize && bitsize <= 64 && a == norm64(a, bitsize) && a != 0);
  return bvp(bvc_dag_get_offset64(dag, a, n, bitsize));
}

node_occ_t bvc_dag_offset(bvc_dag_t *dag, uint32_t *a, node_occ_t n, uint32_t bitsize) {
  assert(64 < bitsize && bvconst_is_normalized(a, bitsize));
  return bvp(bvc_dag_get_offset(dag, a, n, bitsize));
}




/*
 * Construct a monomial node q
 * - a must be normalized modulo 2^bitsize and must not be 0
 *
 * Depending on a and n, this gets turned into one of the following nodes:
 * - if a is +1  -->   n
 * - if a is -1  -->  -n
 * - otherwise,
 *   1) force n to positive sign
 *   2) depending on the number of '1' bits in a and -a,
 *      build either [mono a n] or [mono (-a) n]
 *
 * Heuristics:
 * - the number of adders required for (a * n) is equal to the number of '1'
 *   bits in a (i.e., to popcount(a)).
 * - (BVMUL a n) has cost equal to popcount(a)
 *   (BVNEG (BVMUL -a n)) has cost equal to  popcount(-a) + 1 (we count
 *    BVNEG as one more adder)
 *
 *
 * NOTE: there are better techniques
 * - could use a signed digit representation for the constant a
 * - if there are several monomials (a_0 x) ... (a_t x), then
 *   there are optimizations used in digital filter circuits:
 *
 * Reference:
 *  Dempster & McLeod, Constant integer multiplication using minimum adders,
 *  IEE Proceedings, Circuits, Devices & Systems, vol. 141, Issue 5, pp. 407-413,
 *  October 1994
 */
node_occ_t bvc_dag_mono64(bvc_dag_t *dag, uint64_t a, node_occ_t n, uint32_t bitsize) {
  uint64_t minus_a;
  uint32_t sign, ka, kma;
  bvnode_t q;

  assert(1 <= bitsize && bitsize <= 64 && a == norm64(a, bitsize) && a != 0);

  if (a == 1) return n;
  if (a == mask64(bitsize)) return negate_occ(n);

  sign = sign_of_occ(n);
  n = unsigned_occ(n);

  /*
   * normalization:
   * - is popcount(a)  < popcount(-a) then build [mono a n]
   * - if popcount(-a) < popcount(a)  then build [mono (-a) n]
   * - if there's a tie, we build [mono (-a) n] if -a is positive
   *                           or [mono a n] otherwise
   *
   * Note: if a is 0b10000...00 then both a and -a are negative and equal
   * so the tie-breaking rule works too (we want to build [mono a n]
   * in this case).
   */
  minus_a = norm64(-a, bitsize);
  ka = popcount64(a);
  kma = popcount64(minus_a);
  assert(1 <= ka && ka <= bitsize && 1 <= kma && kma <= bitsize);

  if (kma < ka || (kma == ka && is_pos64(minus_a, bitsize))) {
    a = minus_a;
    sign ^= 1; // flip the sign
  }

  q = bvc_dag_get_mono64(dag, a, n, bitsize);

  return  (q << 1) | sign;
}

node_occ_t bvc_dag_mono(bvc_dag_t *dag, uint32_t *a, node_occ_t n, uint32_t bitsize) {
  uint32_t *minus_a;
  uint32_t w, sign, ka, kma;
  bvnode_t q;

  w = (bitsize + 31) >> 5; // number of words in a

  assert(64 < bitsize && bvconst_is_normalized(a, bitsize) && !bvconst_is_zero(a, w));

  if (bvconst_is_one(a, w)) return n;
  if (bvconst_is_minus_one(a, bitsize)) return negate_occ(n);

  sign = sign_of_occ(n);
  n = unsigned_occ(n);

  /*
   * Normalization: we store -a in dag->aux
   */
  bvconstant_copy(&dag->aux, bitsize, a);
  minus_a = dag->aux.data;
  bvconst_negate(minus_a, w);
  bvconst_normalize(minus_a, bitsize);

  ka = bvconst_popcount(a, w);
  kma = bvconst_popcount(minus_a, w);
  assert(1 <= ka && ka <= bitsize && 1 <= kma && kma <= bitsize);

  if (kma < ka || (kma == ka && !bvconst_tst_bit(minus_a, bitsize - 1))) {
    a = minus_a;
    sign ^= 1; // flip the sign
  }

  q = bvc_dag_get_mono(dag, a, n, bitsize);
  return (q << 1) | sign;
}


/*
 * Variant of bvc_dag_mono when the coefficient c is small (stored as int32_t)
 */
static node_occ_t bvc_dag_simple_mono(bvc_dag_t *dag, int32_t c, node_occ_t n, uint32_t bitsize) {
  uint64_t d;
  uint32_t sign;
  bvnode_t q;

  assert(c != 0 && bitsize > 64);

  if (c == 1) return n;
  if (c == -1) return negate_occ(n);

  sign = sign_of_occ(n);
  n = unsigned_occ(n);

  d = (uint64_t) c;
  if (c < 0) {
    d = -d;
    sign ^= 1;
  }

  // store the coeff in dag->aux
  bvconstant_copy64(&dag->aux, bitsize, d);
  q = bvc_dag_get_mono(dag, dag->aux.data, n, bitsize);
  return (q << 1) | sign;
}


/*
 * Construct a sum node q
 * - a = array of n node occurrences
 * - n must be positive
 *
 * If n == 1, this returns a[0].
 * Otherwise, a is sorted and a node q := [sum a[0] ... a[n-1]] is created
 */
node_occ_t bvc_dag_sum(bvc_dag_t *dag, node_occ_t *a, uint32_t n, uint32_t bitsize) {
  assert(n > 0);

  if (n == 1) return a[0];

  int_array_sort(a, n);
  return bvp(bvc_dag_get_sum(dag, a, n, bitsize));
}


/*
 * Binary sum: n1 n2
 */
static node_occ_t bvc_dag_sum2(bvc_dag_t *dag, node_occ_t n1, node_occ_t n2, uint32_t bitsize) {
  node_occ_t a[2];

  assert(!bvc_dag_occ_is_zero(dag, n1) && !bvc_dag_occ_is_zero(dag, n2));

  if (n1 < n2) {
    a[0] = n1;
    a[1] = n2;
  } else {
    a[0] = n2;
    a[1] = n1;
  }

  return bvp(bvc_dag_get_sum(dag, a, 2, bitsize));
}


/*
 * Return the sign of (n ^ d)
 * - the result is 1 if n is of the form bvn(x) and d is odd
 *   (i.e., the product has negative sign)
 * - the result is 0 otherwise (positive sign)
 */
static uint32_t sign_of_varexp(node_occ_t n, uint32_t exp) {
  // return 1 if the low-order bits of n and exp are both 1
  return n & exp & 1;
}


/*
 * For debugging: check that all nodes in prod[i].var have positive sign.
 */
#ifndef NDEBUG
static bool good_pprod(varexp_t *prod, uint32_t n) {
  uint32_t i;

  for (i=0; i<n; i++) {
    if (sign_of_occ(prod[i].var) == 1) {
      return false;
    }
  }

  return true;
}
#endif

/*
 * Check that sign is correct for the product a[i]^d_i
 * where d_i is p->prod[i].exp
 */
#ifndef NDEBUG
static bool is_odd(uint32_t k) {
  return (k & 1) == 1;
}

static bool is_neg_node_occ(node_occ_t n) {
  return sign_of_occ(n) == 1;
}

static bool good_sign(uint32_t sign, pprod_t *p, node_occ_t *a) {
  uint32_t i, n;
  bool is_pos;

  is_pos = true;
  n = p->len;
  for (i=0; i<n; i++) {
    if (is_odd(p->prod[i].exp) && is_neg_node_occ(a[i])) {
      // odd exponent and negative node occurrence: flip the sign
      is_pos = !is_pos;
    }
  }

  return (is_pos && sign == 0) || (!is_pos && sign == 1);
}
#endif


/*
 * Check whether one of a[0 ... n-1] is zero and return it
 * - return -1 otherwise
 */
static node_occ_t bvc_dag_has_zero(bvc_dag_t *dag, node_occ_t *a, uint32_t n) {
  uint32_t i;

  for (i=0; i<n; i++) {
    if (bvc_dag_occ_is_zero(dag, a[i])) {
      return a[i];
    }
  }
  return -1;
}


/*
 * Construct a product node q
 * - q is defined by the exponents in power product p and the
 *   nodes in array a: if p is x_1^d_1 ... x_k^d_k
 *   then a must have k elements a[0] ... a[k-1]
 *   and q is [prod a[0]^d_1 ... a[k-1]^d_k]
 */
node_occ_t bvc_dag_pprod(bvc_dag_t *dag, pprod_t *p, node_occ_t *a, uint32_t bitsize) {
  pp_buffer_t *buffer;
  uint32_t i, n, e, sign;
  node_occ_t r;

  n = p->len;

  r = bvc_dag_has_zero(dag, a, n);
  if (r < 0) {
    /*
     * Not a zero product: build the power product in dag->pp_aux keep
     * track of signs
     */
    sign = 0;
    buffer = &dag->pp_aux;
    pp_buffer_reset(buffer);
    for (i=0; i<n; i++) {
      /*
       * If a[i]^exp is negative, flip sign. Otherwise keep sign unchanged
       * Remove a[i]'s sign in the product
       */
      e = p->prod[i].exp;
      sign ^= sign_of_varexp(a[i], e);
      pp_buffer_mul_varexp(buffer, unsigned_occ(a[i]), p->prod[i].exp);
    }
    pp_buffer_normalize(buffer);

    assert(good_sign(sign, p, a) && good_pprod(buffer->prod, buffer->len));

    r = bvp(bvc_dag_get_prod(dag, buffer->prod, buffer->len, bitsize)) | sign;
  }

  return r;
}



/*
 * Binary product: n1 n2
 * - both must be non-zero
 */
static node_occ_t bvc_dag_pprod2(bvc_dag_t *dag, node_occ_t n1, node_occ_t n2, uint32_t bitsize) {
  pp_buffer_t *buffer;

  assert(!bvc_dag_occ_is_zero(dag, n1) && !bvc_dag_occ_is_zero(dag, n2));

  buffer = &dag->pp_aux;
  pp_buffer_reset(buffer);
  pp_buffer_set_var(buffer, n1);
  pp_buffer_mul_var(buffer, n2);
  pp_buffer_normalize(buffer);

  return bvp(bvc_dag_get_prod(dag, buffer->prod, buffer->len, bitsize));
}



/*
 * NORMALIZATION OF SUMS
 */

/*
 * Check whether n1 and n2 are occurrences of the same node
 * - i.e., all bits are the same except possible bit 0
 */
static inline bool same_node(node_occ_t n1, node_occ_t n2) {
  return ((n1 ^ n2) >> 1) == 0;
}


/*
 * Check whether array a[0 ... n-1] contains duplicates
 * - a must be sorted in increasing order
 */
static bool bvc_array_has_duplicates(const node_occ_t *a, uint32_t n) {
  uint32_t i;

  for (i=1; i<n; i++) {
    assert(a[i-1] <= a[i]);
    if (same_node(a[i-1], a[i])) return true;
  }

  return false;
}


/*
 * Sum after normalization: array a is sorted & has no duplicates
 */
static node_occ_t bvc_dag_normal_sum(bvc_dag_t *dag, node_occ_t *a, uint32_t n, uint32_t bitsize) {
  assert(n > 0 && !bvc_array_has_duplicates(a, n));

  return n == 1 ? a[0] : bvp(bvc_dag_get_sum(dag, a, n, bitsize));
}


/*
 * Normalize sum vector v:
 * - each element of v is a node occurrence
 * - if v contains duplicate node, then we replace them by monomials
 */
static void bvc_normalize_sum64(bvc_dag_t *dag, ivector_t *v, uint32_t bitsize) {
  uint32_t i, j, n;
  int32_t c;
  bvnode_t p, q;
  uint64_t a;

  assert(1 <= bitsize && bitsize <= 64);

  n = v->size;
  if (n > 1) {
    int_array_sort(v->data, n);
    if (bvc_array_has_duplicates(v->data, n)) {

      for (;;) {
	assert(n == v->size && n >= 2);

	j = 0;
	p = node_of_occ(v->data[0]);
	c = coeff_of_occ(v->data[0]);
	for (i=1; i<n; i++) {
	  q = node_of_occ(v->data[i]);
	  if (p == q) {
	    // repeat node
	    c += coeff_of_occ(v->data[i]);
	  } else {
	    // new node for monomial c*p
	    a = norm64((uint64_t) c, bitsize);
	    if (a != 0) {
	      v->data[j] = bvc_dag_mono64(dag, a, bvp(p), bitsize);
	      j ++;
	    }
	    // current node + its coefficient
	    p = q;
	    c = coeff_of_occ(v->data[i]);
	  }
	}

	v->size = j;

	// if j == n, v didn't change so we're done
	// if j == 0 or 1, v can't have duplicates
	if (j == n || j < 2) break;

	n = j;
	int_array_sort(v->data, n);
      }
    }
  }
}


/*
 * Same thing but coefficients have more than 64 bits
 */
static void bvc_normalize_sum(bvc_dag_t *dag, ivector_t *v, uint32_t bitsize) {
  uint32_t i, j, n;
  int32_t c;
  bvnode_t p, q;

  assert(bitsize > 64);

  n = v->size;
  if (n > 1) {
    int_array_sort(v->data, n);
    if (bvc_array_has_duplicates(v->data, n)) {

      for (;;) {
	assert(n == v->size && n >= 2);

	j = 0;
	p = node_of_occ(v->data[0]);
	c = coeff_of_occ(v->data[0]);
	for (i=1; i<n; i++) {
	  q = node_of_occ(v->data[i]);
	  if (p == q) {
	    // repeat node
	    c += coeff_of_occ(v->data[i]);
	  } else {
	    // new node for monomial c*p
	    if (c != 0) {
	      v->data[j] = bvc_dag_simple_mono(dag, c, bvp(p), bitsize);
	      j ++;
	    }
	    // current node + its coefficient
	    p = q;
	    c = coeff_of_occ(v->data[i]);
	  }
	}

	v->size = j;

	// if j == n, v didn't change so we're done
	// if j <= 0 or 1, v can't have duplicates
	if (j == n || j < 2) break;

	n = j;
	int_array_sort(v->data, n);
      }
    }
  }
}


/*
 * Convert buffer p to a DAG.
 * - p contains a polynomial a_0 x_0 + ... a_n x_n
 * - each x_i must be node index (can be positive or negative)
 * - there mustn't be duplicates among x_0 ... x_n
 *   all node_of_occ(x_i) must be distinct.
 */
static node_occ_t bvc_dag_of_buffer64(bvc_dag_t *dag, bvpoly_buffer_t *buffer) {
  ivector_t *v;
  uint32_t i, n, bitsize;
  node_occ_t r;

  n = bvpoly_buffer_num_terms(buffer);
  bitsize = bvpoly_buffer_bitsize(buffer);
  assert(bitsize <= 64);

  if (n == 0) {
    // empty sum
    r = bvc_dag_zero(dag, bitsize);
  } else if (n == 1 && bvpoly_buffer_var(buffer, 0) == const_idx) {
    // constant
    r = bvc_dag_const64(dag, bvpoly_buffer_coeff64(buffer, 0), bitsize);
  } else {
    i = 0;
    if (bvpoly_buffer_var(buffer, 0) == const_idx) {
      // skip the constant
      i = 1;
    }

    // build the monomials and store the corresponding node occs in v
    v = &dag->buffer;
    assert(v->size == 0);

    while (i < n) {
      r = bvc_dag_mono64(dag, bvpoly_buffer_coeff64(buffer, i), bvpoly_buffer_var(buffer, i), bitsize);
      ivector_push(v, r);
      i ++;
    }

    // v may contain duplicate nodes
    bvc_normalize_sum64(dag, v, bitsize);

    if (v->size == 0) {
      // the sum reduced to zero
      if (bvpoly_buffer_var(buffer, 0) == const_idx) {
	r = bvc_dag_const64(dag, bvpoly_buffer_coeff64(buffer, 0), bitsize);
      } else {
	r = bvc_dag_zero(dag, bitsize);
      }

    } else {
      // build the sum
      r = bvc_dag_normal_sum(dag, v->data, v->size, bitsize);
      ivector_reset(v);

      // add the constant if any
      if (bvpoly_buffer_var(buffer, 0) == const_idx) {
	r = bvc_dag_offset64(dag, bvpoly_buffer_coeff64(buffer, 0), r, bitsize);
      }
    }
  }

  return r;
}


// same thing for a polynomial with large coefficients
static node_occ_t bvc_dag_of_buffer(bvc_dag_t *dag, bvpoly_buffer_t *buffer) {
  ivector_t *v;
  uint32_t i, n, bitsize;
  node_occ_t r;

  n = bvpoly_buffer_num_terms(buffer);
  bitsize = bvpoly_buffer_bitsize(buffer);
  assert(bitsize > 64);

  if (n == 0) {
    r = bvc_dag_zero(dag, bitsize);
  } else if (n == 1 && bvpoly_buffer_var(buffer, 0) == const_idx) {
    r = bvc_dag_const(dag, bvpoly_buffer_coeff(buffer, 0), bitsize);
  } else {
    i = 0;
    if (bvpoly_buffer_var(buffer, 0) == const_idx) {
      // skip the constant
      i = 1;
    }

    // build the monomials and store the corresponding node occs in v
    v = &dag->buffer;
    assert(v->size == 0);

    while (i < n) {
      r = bvc_dag_mono(dag, bvpoly_buffer_coeff(buffer, i), bvpoly_buffer_var(buffer, i), bitsize);
      ivector_push(v, r);
      i ++;
    }

    // v may contain duplicate nodes
    bvc_normalize_sum(dag, v, bitsize);

    if (v->size == 0) {
      // the sum reduced to zero
      if (bvpoly_buffer_var(buffer, 0) == const_idx) {
	r = bvc_dag_const(dag, bvpoly_buffer_coeff(buffer, 0), bitsize);
      } else {
	r = bvc_dag_zero(dag, bitsize);
      }

    } else {
      // build the sum
      r = bvc_dag_sum(dag, v->data, v->size, bitsize);
      ivector_reset(v);

      // add the constant if any
      if (bvpoly_buffer_var(buffer, 0) == const_idx) {
	r = bvc_dag_offset(dag, bvpoly_buffer_coeff(buffer, 0), r, bitsize);
      }
    }
  }

  return r;
}


/*
 * Add a * node to buffer
 */
static void bvpoly_buffer_add64(bvc_dag_t *dag, bvpoly_buffer_t *buffer, uint64_t a, node_occ_t n) {
  bvc_constant_t *d;
  bvnode_t k;

  if (bvc_dag_occ_is_zero(dag, n)) {
    return;
  }

  if (bvc_dag_occ_is_constant(dag, n)) {
    k = node_of_occ(n);
    d = bvc_dag_node_constant(dag, k);
    assert(d->header.bitsize <= 64);

    if (sign_of_occ(n) == 1) {
      bvpoly_buffer_submul_const64(buffer, d->value.c, a);
    } else {
      bvpoly_buffer_addmul_const64(buffer, d->value.c, a);
    }
    return;
  }

  if (sign_of_occ(n) == 1) {
    bvpoly_buffer_sub_mono64(buffer, unsigned_occ(n), a);
  } else {
    bvpoly_buffer_add_mono64(buffer, n, a);
  }
}

static void bvpoly_buffer_add(bvc_dag_t *dag, bvpoly_buffer_t *buffer, uint32_t *a, node_occ_t n) {
  bvc_constant_t *d;
  bvnode_t k;

  if (bvc_dag_occ_is_zero(dag, n)) {
    return;
  }

  if (bvc_dag_occ_is_constant(dag, n)) {
    k = node_of_occ(n);
    d = bvc_dag_node_constant(dag, k);
    assert(d->header.bitsize <= 64);

    if (sign_of_occ(n) == 1) {
      bvpoly_buffer_submul_constant(buffer, d->value.w, a);
    } else {
      bvpoly_buffer_addmul_constant(buffer, d->value.w, a);
    }
    return;
  }

  if (sign_of_occ(n) == 1) {
    bvpoly_buffer_sub_monomial(buffer, unsigned_occ(n), a);
  } else {
    bvpoly_buffer_add_monomial(buffer, n, a);
  }
}





/*
 * Convert a polynomial p to a DAG node q and return q
 * - q is defined by the coefficients in p and the node indices
 *   in array a: if p is b_0 x_0 + b_1 x_1 + ... + b_k x_k
 *   then a must have k+1 elements a[0] ... a[k]
 *   and q is built for (b_0 * a[0] + b_1 a[1] + ... + b_k a[k])
 *
 * - if x_0 is const_idx, then a[0] is ignored and
 *       q is built for (b_0 + b_1 a[1] + ... + b_k a[k]).
 *
 * The DAG for p = (b0 + b_1 a[1] + .... + b_k a[k]) is
 *    [offset b0 [sum [mono b_1 a[1]] ... [mono b_k a[k]]]].
 *
 * Special cases: if the sum cancels returns a zero_node. Also
 * check whether the sum is a constant.
 */
node_occ_t bvc_dag_poly64(bvc_dag_t *dag, bvpoly64_t *p, node_occ_t *a) {
  bvpoly_buffer_t *buffer;
  uint32_t i, n, bitsize;

  n = p->nterms;
  bitsize = p->bitsize;
  assert(bitsize <= 64);

  buffer = &dag->poly_buffer;
  reset_bvpoly_buffer(buffer, bitsize);
  i = 0;
  if (n > 0 && p->mono[0].var == const_idx) {
    // constant term
    bvpoly_buffer_add_const64(buffer, p->mono[0].coeff);
    i ++;
  }
  while (i < n) {
    bvpoly_buffer_add64(dag, buffer, p->mono[i].coeff, a[i]);
    i ++;
  }
  normalize_bvpoly_buffer(buffer);

  return bvc_dag_of_buffer64(dag, buffer);
}

node_occ_t bvc_dag_poly(bvc_dag_t *dag, bvpoly_t *p, node_occ_t *a) {
  bvpoly_buffer_t *buffer;
  uint32_t i, n, bitsize;


  n = p->nterms;
  bitsize = p->bitsize;
  assert(bitsize > 64);

  buffer = &dag->poly_buffer;
  reset_bvpoly_buffer(buffer, bitsize);
  i = 0;
  if (n > 0 && p->mono[0].var == const_idx) {
    bvpoly_buffer_add_constant(buffer, p->mono[0].coeff);
    i ++;
  }
  while (i < n) {
    bvpoly_buffer_add(dag, buffer, p->mono[i].coeff, a[i]);
    i ++;
  }
  normalize_bvpoly_buffer(buffer);

  return bvc_dag_of_buffer(dag, buffer);
}


/*
 * Same thing but p is stored in buffer b
 */
node_occ_t bvc_dag_poly_buffer(bvc_dag_t *dag, bvpoly_buffer_t *b, node_occ_t *a) {
  bvpoly_buffer_t *buffer;
  uint32_t nbits, i, n;
  node_occ_t r;

  n = bvpoly_buffer_num_terms(b);
  nbits = bvpoly_buffer_bitsize(b);

  buffer = &dag->poly_buffer;
  reset_bvpoly_buffer(buffer, nbits);
  if (nbits <= 64) {
    i = 0;
    if (n > 0 && bvpoly_buffer_var(b, 0) == const_idx) {
      bvpoly_buffer_add_const64(buffer, bvpoly_buffer_coeff64(b, 0));
      i ++;
    }
    while (i < n) {
      bvpoly_buffer_add64(dag, buffer, bvpoly_buffer_coeff64(b, i), a[i]);
      i ++;
    }
    normalize_bvpoly_buffer(buffer);
    r = bvc_dag_of_buffer64(dag, buffer);

  } else {
    i = 0;
    if (n > 0 && bvpoly_buffer_var(b, 0) == const_idx) {
      bvpoly_buffer_add_constant(buffer, bvpoly_buffer_coeff(b, 0));
      i ++;
    }
    while (i < n) {
      bvpoly_buffer_add(dag, buffer, bvpoly_buffer_coeff(b, i), a[i]);
      i ++;
    }
    normalize_bvpoly_buffer(buffer);
    r = bvc_dag_of_buffer(dag, buffer);
  }

  return r;
}



/*
 * LIST LENGTHS
 */
uint32_t bvc_num_leaves(bvc_dag_t *dag) {
  return list_length(dag->list, BVC_DAG_LEAF_LIST);
}

uint32_t bvc_num_elem_nodes(bvc_dag_t *dag) {
  return list_length(dag->list, BVC_DAG_ELEM_LIST);
}

uint32_t bvc_num_complex_nodes(bvc_dag_t *dag) {
  return list_length(dag->list, BVC_DAG_DEFAULT_LIST);
}



/*
 * REDUCTION
 */

/*
 * Remove i from the use list of n.
 */
static void bvc_dag_remove_dependent(bvc_dag_t *dag, bvnode_t n, bvnode_t i) {
  int32_t *l;
  uint32_t j, m;

  assert(0 < n && n <= dag->nelems && 0 < i && i <= dag->nelems);

  l = dag->use[n];
  assert(l != NULL);

  m = iv_size(l);

  for (j=0; j<m; j++) {
    if (l[j] == i) break;
  }
  j ++;
  assert(0 < j && j <= m);
  while (j < m) {
    l[j-1] = l[j];
    j ++;
  }

  index_vector_shrink(l, m-1);
}


/*
 * Remove i from all the use lists
 * - d = descriptor of node i
 */
static void remove_prod_from_uses(bvc_dag_t *dag, bvnode_t i, bvc_prod_t *d) {
  uint32_t j, m;

  m = d->len;
  for (j=0; j<m; j++) {
    bvc_dag_remove_dependent(dag, node_of_occ(d->prod[j].var), i);
  }
}

static void remove_sum_from_uses(bvc_dag_t *dag, bvnode_t i, bvc_sum_t *d) {
  uint32_t j, m;

  m = d->len;
  for (j=0; j<m; j++) {
    bvc_dag_remove_dependent(dag, node_of_occ(d->sum[j]), i);
  }
}

static void remove_from_uses(bvc_dag_t *dag, bvnode_t i, bvc_header_t *d) {
  assert(0 < i && i <= dag->nelems && dag->desc[i] == d);

  switch (d->tag) {
  case BVC_LEAF:
  case BVC_ZERO:
  case BVC_CONSTANT:
    break;

  case BVC_OFFSET:
    bvc_dag_remove_dependent(dag, node_of_occ(offset_node(d)->nocc), i);
    break;

  case BVC_MONO:
    bvc_dag_remove_dependent(dag, node_of_occ(mono_node(d)->nocc), i);
    break;

  case BVC_PROD:
    remove_prod_from_uses(dag, i, prod_node(d));
    break;

  case BVC_SUM:
    remove_sum_from_uses(dag, i, sum_node(d));
    break;

  case BVC_ALIAS:
    break;
  }
}


/*
 * Scan the dependents of a leaf node i (after i is converted to a leaf)
 * - all dependents that have become elementary are moved to the elem_list
 */
static void reclassify_dependents(bvc_dag_t *dag, bvnode_t i) {
  int32_t *l;
  uint32_t j, m;
  bvnode_t r;

  l = dag->use[i];
  if (l != NULL) {
    m = iv_size(l);
    for (j=0; j<m; j++) {
      r = l[j];
      if (node_is_elementary(dag, r)) {
        bvc_dag_move_to_elementary_list(dag, r);
      }
    }
  }
}


/*
 * Convert i to a leaf node (for variable x)
 * - i must not be a leaf node or alias node already
 */
void bvc_dag_convert_to_leaf(bvc_dag_t *dag, bvnode_t i, int32_t x) {
  bvc_header_t *d;
  bvc_leaf_t *o;
  uint32_t bitsize;

  assert(0 < i && i <= dag->nelems);
  d = dag->desc[i];
  assert(d->tag != BVC_LEAF && d->tag != BVC_ALIAS);
  bitsize = d->bitsize;
  remove_from_uses(dag, i, d);
  free_descriptor(dag, d);

  o = alloc_leaf(dag);
  o->header.tag = BVC_LEAF;
  o->header.bitsize = bitsize;
  o->map = x;

  dag->desc[i] = &o->header;

  bvc_dag_move_to_leaves(dag, i);

  reclassify_dependents(dag, i);
}


/*
 * Convert i to an alias node for n
 * - i must not be a LEAF or ALIAS node already
 * - add i to the node_queue
 */
static void convert_to_alias(bvc_dag_t *dag, bvnode_t i, node_occ_t n) {
  bvc_header_t *d;
  bvc_alias_t *o;
  uint32_t bitsize;

  assert(0 < i && i <= dag->nelems);
  d = dag->desc[i];
  assert(d->tag != BVC_LEAF && d->tag != BVC_ALIAS);
  bitsize = d->bitsize;
  remove_from_uses(dag, i, d);
  free_descriptor(dag, d);

  o = alloc_alias(dag);
  o->header.tag = BVC_ALIAS;
  o->header.bitsize = bitsize;
  o->alias = n;

  dag->desc[i] = &o->header;

  list_remove(dag->list, i); // remove i from leaf/elem/default lists

  int_queue_push(&dag->node_queue, i); // to process dependents
}


/*
 * Convert node i by a zero node
 * - i must not be a LEAF or ALIAS node
 * - add i to the node_queue
 */
static void convert_to_zero(bvc_dag_t *dag, bvnode_t i) {
  bvc_header_t *d;
  bvc_zero_t *z;
  uint32_t bitsize;

  assert(0 < i && i <= dag->nelems);
  d = dag->desc[i];
  assert(d->tag != BVC_LEAF && d->tag != BVC_ALIAS);
  bitsize = d->bitsize;
  remove_from_uses(dag, i, d);
  free_descriptor(dag, d);

  z = alloc_zero(dag);
  z->header.tag = BVC_ZERO;
  z->header.bitsize = bitsize;
<<<<<<< HEAD

  dag->desc[i] = &z->header;

  bvc_dag_move_to_elementary_list(dag, i);

=======

  dag->desc[i] = &z->header;

  bvc_dag_move_to_elementary_list(dag, i);

>>>>>>> af0ba46c
  int_queue_push(&dag->node_queue, i);
}



/*
 * SUPPORT FOR PRODUCT REDUCTION
 */

/*
 * Find position where n occurs in p
 * - return -1 if n does not occur in p
 */
static int32_t pprod_get_index(bvc_prod_t *p, node_occ_t n) {
  uint32_t i, m;

  assert(sign_of_occ(n) == 0);

  m = p->len;
  for (i=0; i<m; i++) {
    if (p->prod[i].var == n) {
      return i;
    }
  }

  return -1;
<<<<<<< HEAD
}


#ifndef NDEBUG
/*
 * Check that all variables in a power product denote positive nodes
 * and that all the exponents are positive
 */
static bool pprod_is_normalized(bvc_prod_t *p) {
  uint32_t i, n;

  n = p->len;
  for (i=0; i<n; i++) {
    if (sign_of_occ(p->prod[i].var) != 0) return false;
    if (p->prod[i].exp == 0) return false;
  }

  return true;
=======
>>>>>>> af0ba46c
}
#endif

#ifndef NDEBUG
/*
<<<<<<< HEAD
 * Remove all zero exponents from p and recompute the bit hash
 */
static void cleanup_prod(bvc_prod_t *p) {
  uint32_t i, j, n;

  j = 0;
  n = p->len;
  p->hash = 0;
  for (i=0; i<n; i++) {
    if (p->prod[i].exp > 0) {
      p->prod[j] = p->prod[i];
      p->hash |= bit_hash_occ(p->prod[i].var);
      j ++;
    }
  }
  p->len = j;
}


/*
 * Construct the product p * (r ^ e) then delete p
 */
static bvc_prod_t *mk_prod_times_occ_power(bvc_dag_t *dag, bvc_prod_t *p, node_occ_t r, uint32_t e) {
  bvc_prod_t *tmp;
  uint32_t i, n;

  n = p->len;
  tmp = alloc_prod(dag, n+1);
  tmp->header.tag = BVC_PROD;
  tmp->header.bitsize = p->header.bitsize;
  tmp->hash = p->hash;
  tmp->size = n+1;
  tmp->len = n+1;

  for (i=0; i<n; i++) {
    assert(p->prod[i].var != r && p->prod[i].exp > 0);
    tmp->prod[i] = p->prod[i];
  }
  tmp->prod[n].var = r;
  tmp->prod[n].exp = e;
  tmp->hash |= bit_hash_occ(r);

  free_prod(dag, p);

  return tmp;
}



/*
 * FLIP SIGNS TO NORMALIZE
 */

/*
 * Flip the sign of node i in an offset or sum node
 */
static void flip_sign_of_node_in_offset(bvc_dag_t *dag, bvc_offset_t *d, bvnode_t i) {
  assert(node_of_occ(d->nocc) == i);
  d->nocc ^= 1; // flip low-order bit
}

static void flip_sign_of_node_in_sum(bvc_dag_t *dag, bvc_sum_t *d, bvnode_t i) {
  uint32_t j, n;

  n = d->len;
  for (j=0; j<n; j++) {
    if (node_of_occ(d->sum[j]) == i) {
      d->sum[j] ^= 1;
    }
  }
}

/*
 * Flip the sign of node i in a monomial d
 * - d = descriptor of node x
 * - x := [MONO a +i], we flip the sign of x
 */
static void flip_sign_of_node_in_monomial(bvc_dag_t *dag, bvc_mono_t *d, bvnode_t x, bvnode_t i) {
  assert(d->nocc == bvp(i));
  int_queue_push(&dag->flip_queue, x);
}

/*
 * Flip the sign of node i in product d
 * - d must be the descriptor of node x
 * - i must occur in the product
 * - if i's exponent is even, nothing changes
 * - if i's exponent is odd, we flip the sign of x
 */
static void flip_sign_of_node_in_product(bvc_dag_t *dag, bvc_prod_t *d, bvnode_t x, bvnode_t i) {
  int32_t k;

  assert(pprod_is_normalized(d));

  k = pprod_get_index(d, bvp(i));
  assert(0 <= k && k < d->len && d->prod[k].var == bvp(i));
  if ((d->prod[k].exp & 1) == 1) {
    int_queue_push(&dag->flip_queue, x);
  }
}


/*
 * Flip the sign of node i in descriptor d
 * - d must be the descriptor of node x
 */
static void flip_sign_of_node_in_descriptor(bvc_dag_t *dag, bvc_header_t *d, bvnode_t x, bvnode_t i) {
  switch (d->tag) {
  case BVC_LEAF:
  case BVC_ALIAS:
  case BVC_ZERO:
  case BVC_CONSTANT:
    // should not happen
    assert(false);
    break;

  case BVC_OFFSET:
    flip_sign_of_node_in_offset(dag, offset_node(d), i);
    break;

  case BVC_MONO:
    flip_sign_of_node_in_monomial(dag, mono_node(d), x, i);
    break;

  case BVC_SUM:
    flip_sign_of_node_in_sum(dag, sum_node(d), i);
    break;

  case BVC_PROD:
    flip_sign_of_node_in_product(dag, prod_node(d), x, i);
    break;    
  }
}

/*
 * Flip the sign of node i
 * - replace +i by -i and -i by +i in all nodes that depend on i.
 */
static void flip_sign_of_node(bvc_dag_t *dag, bvnode_t i) {
  int32_t *l;
  uint32_t j, m;
  bvnode_t x;

  l = dag->use[i];
  if (l != NULL) {
    m = iv_size(l);
    for (j=0; j<m; j++) {
      x = l[j];
      assert(0 < x && x <= dag->nelems);
      flip_sign_of_node_in_descriptor(dag, dag->desc[x], x, i);
    }
  }
}


/*
 * Flip the signs of all nodes in the flip_queue
 */
static void propagate_flips(bvc_dag_t *dag) {
  int_queue_t *queue;
  bvnode_t i;

  queue = &dag->flip_queue;
  while (! int_queue_is_empty(queue)) {
    i = int_queue_pop(queue);
    flip_sign_of_node(dag, i);
  }
}

/*
 * SUM REDUCTION
 */

/*
 * Node for c * n:
 * - return -1 if c is zero
 */
static node_occ_t simple_mono_in_sum(bvc_dag_t *dag, int32_t c, node_occ_t n) {
  uint32_t bitsize;
  uint64_t a;
  node_occ_t mono;

  mono = -1;
  bitsize = bvc_dag_occ_bitsize(dag, n);
  if (bitsize > 64) {
    if (c != 0) mono = bvc_dag_simple_mono(dag, c, n, bitsize);
  } else {
    a = norm64((uint64_t) c, bitsize);
    if (a != 0) mono = bvc_dag_mono64(dag, a, n, bitsize);
  }

  return mono;
}

/*
 * Remove duplicates from v
 * - the duplicate is either +n or -n
 */
static void normalize_sum_after_replace(bvc_dag_t *dag, ivector_t *v, node_occ_t n) {
  uint32_t i, j, m;
  node_occ_t x;
  int32_t c;

  m = v->size;
  for (;;) {
    c = 0;
    // compute c := coefficient of n in v
    // and remove all occurrences of n from v
    j = 0;
    for (i=0; i<m; i++) {
      x = v->data[i];
      if (same_node(x, n)) {
	if (x == n) {
	  c ++;
	} else {
	  assert(x == negate_occ(n));
	  c --;
	}
      } else {
	v->data[j] = x;
	j ++;
      }
    }

    assert(j <= m);

    // construct x := c * n
    x = simple_mono_in_sum(dag, c, n);
    if (x < 0) break; // c * n is zero so we're done

    // add c * n to vector v
    v->data[j] = x;
    if (same_node(x, n)) break; // c * n is either +n or -n so we're done

    // x may be a duplicate now
    n = x;
    m = j;
  }

  v->size = j;
}

/*
 * Replace the pair n1, n2 by n in p->sum
 * - n1 and n2 occur in p->sum at index k1 and k2 respectively
 * - store the result in vector dag->sum_buffer
 */
static void replace_pair_in_sum(bvc_dag_t *dag, bvc_sum_t *p, node_occ_t n, node_occ_t n1, node_occ_t n2,
				uint32_t k1, uint32_t k2) {
  ivector_t *v;
  uint32_t i, m;
  node_occ_t x;
  bool has_duplicate;

  assert(k1 < p->len && p->sum[k1] == n1);
  assert(k2 < p->len && p->sum[k2] == n2);
  assert(k1 != k2);

  // construct v := nodes in p->sum with n1 and n2 removed and n added.
  // set has_duplicate to true if p->sum already contains n or -n
  v = &dag->sum_buffer;
  ivector_reset(v);
  has_duplicate = false;

  m = p->len;
  for (i=0; i<m; i++) {
    if (i != k1 && i != k2) {
      x = p->sum[i];
      ivector_push(v, x);
      has_duplicate |= same_node(x, n);
    }
  }
  ivector_push(v, n);

  if (has_duplicate) {
    normalize_sum_after_replace(dag, v, n);
  }
}


/*
 * Replace n0 by n1 in p->sum
 * - store the result in dag->sum_buffer
 */
static void replace_node_in_sum(bvc_dag_t *dag, bvc_sum_t *p, bvnode_t n0, node_occ_t n1) {
  ivector_t *v;
  uint32_t i, m;
  node_occ_t x;
  bool has_duplicate;

  v = &dag->sum_buffer;
  ivector_reset(v);
  has_duplicate = false;

  m = p->len;
  for (i=0; i<m; i++) {
    x = p->sum[i];
    if (node_of_occ(x) ==  n0) {
      // either x == +n0 or x == -n0
      // in the first case, we replace x by n1
      // in the second case, we replace  x by not(n1) = n1 ^ 1
      x = n1 ^ sign_of_occ(x);
    } else {
      has_duplicate |= same_node(x, n1);
    }
    ivector_push(v, x);
  }

  if (has_duplicate) {
    normalize_sum_after_replace(dag, v, n1);
  }
}


/*
 * Change the definition of a sum node i
 * - p = descriptor of node i
 * - a = new array of nodes = new definition
 * - n = number of elements in a
 */
static void rebuild_sum(bvc_dag_t *dag, bvc_sum_t *p, bvnode_t i, node_occ_t *a, uint32_t n) {
  uint32_t j, m;
  node_occ_t x;

  assert(n <= p->len);

  if (n == 0) {
    // i is reduced to zero
    convert_to_zero(dag, i);
  } else if (n == 1) {
    // i is reduced to a single node
    convert_to_alias(dag, i, a[0]);
  } else {
    // i remains a sum
    m = p->len;
    for (j=0; j<m; j++) {
      x = p->sum[j];
      bvc_dag_remove_dependent(dag, node_of_occ(x), i);
    }

    p->hash = 0;
    for (j=0; j<n; j++) {
      x = a[j];
      p->sum[j] = x;
      p->hash |= bit_hash_occ(x);
      bvc_dag_add_dependency(dag, node_of_occ(x), i);
    }
    p->len = n;

    if (sum_node_is_elementary(dag, p)) {
      bvc_dag_move_to_elementary_list(dag, i);
    }
  }
}


/*
 * Replace the pair n1, n2 by n in p->sum:
 * - p must be the descriptor of node i
 * - n1 and n2 must occur in p at position k1 and k2, respectively
 * - move i to the elementary list if p becomes elementary
 */
static void rewrite_pair_in_sum(bvc_dag_t *dag, bvc_sum_t *p, bvnode_t i,
				node_occ_t n, node_occ_t n1, node_occ_t n2, uint32_t k1, uint32_t k2) {
  ivector_t *v;
  uint32_t m;

  // compute the reduced sum in dag->sum_buffer
  replace_pair_in_sum(dag, p, n, n1, n2, k1, k2);

  v = &dag->sum_buffer;
  m = v->size;
  assert(m < p->len);
  rebuild_sum(dag, p, i, v->data, m);
}

/*
 * Simplify sum when n0 is aliased to n1
 * - replace n0 by n1 in p
 * - p must be the descriptor of node i
 * - n0 must occur in p
 */
static void alias_node_in_sum(bvc_dag_t *dag, bvc_sum_t *p, bvnode_t i, bvnode_t n0, node_occ_t n1) {
  ivector_t *v;
  uint32_t m;

  // replace n0 by n1 then normalize
  replace_node_in_sum(dag, p, n0, n1);

  v = &dag->sum_buffer;
  m = v->size;
  assert(m <= p->len);
  rebuild_sum(dag, p, i, v->data, m);
}


/*
 * Simplify sum when n is converted to zero:
 * - remove n from p
 * - p must be the descriptor of node i
 * - either +n or -n must occur in p
 */
static void zero_node_in_sum(bvc_dag_t *dag, bvc_sum_t *p, bvnode_t i, bvnode_t n) {
  uint32_t j, k, m;
  node_occ_t x;

  assert(p->len >= 2);

  m = p->len;

  if (m == 2) {
    if (node_of_occ(p->sum[0]) ==  n) {
      // i := aliased to p->sum[1]
      convert_to_alias(dag, i, p->sum[1]);
    } else {
      assert(node_of_occ(p->sum[1]) == n);
      // i := aliase to p->sum[0]
      convert_to_alias(dag, i, p->sum[0]);
    }
  } else {
    // i := shorter sum
    k = 0;
    p->hash = 0;
    for (j=0; j<m; j++) {
      x = p->sum[j];
      if (node_of_occ(x) != n) {
	p->sum[k] = j;
	p->hash |= bit_hash_occ(x);
	k ++;
      }
    }
    assert(k == m-1);
    p->len = k;
    bvc_dag_remove_dependent(dag, n, i);

    if (sum_node_is_elementary(dag, p)) {
      bvc_dag_move_to_elementary_list(dag, i);
    }
  }
}



/*
 * PRODUCT REDUCTION
 */

/*
 * Simplify a product when n0 is aliased to n1
 * - this removes n0 from p and multiplies 
 * - p must be the descriptor of node i
 * - n0 must occur in p
 */
static void alias_node_in_product(bvc_dag_t *dag, bvc_prod_t *p, bvnode_t i, bvnode_t n0, node_occ_t n) {
  int32_t k0, k;
  uint32_t e0;
  bool flip_sign;
  
  assert(pprod_is_normalized(p));

  k0 = pprod_get_index(p, bvp(n0));
  assert(0 <= k0 && k0 < p->len && p->prod[k0].var == bvp(n0));

  e0 = p->prod[k0].exp;

  // we'll have to flip the sign if e0 is odd and n is a negative occurrence
  flip_sign = ((e0 & 1) == 1) && sign_of_occ(n) == 1;

  // force n to be positive
  n = unsigned_occ(n);
  assert(sign_of_occ(n) == 0);

  k = pprod_get_index(p, n);
  if (k < 0) {
    // n does not occur in p. We just replace n0 by n
    p->prod[k0].var = n;
  } else {
    // n does occur in p.
    assert(k < p->len && p->prod[k0].var == n);
    p->prod[k0].exp = 0;
    p->prod[k].exp += e0;
    cleanup_prod(p);
  }

  assert(pprod_is_normalized(p));
  if (prod_node_is_elementary(dag, p)) {
    bvc_dag_move_to_elementary_list(dag, i);
  }

  if (flip_sign) {
    int_queue_push(&dag->flip_queue, i);
    propagate_flips(dag);
  }
}



/*
 * Simplify node x after node i is converted to zero
 * - d = descriptor of node x
 * - d must contain i
 */
static void zero_node_in_descriptor(bvc_dag_t *dag, bvc_header_t *d, bvnode_t x, bvnode_t i) {
  switch (d->tag) {
  case BVC_SUM:
    zero_node_in_sum(dag, sum_node(d), x, i);
    break;

  case BVC_MONO:
  case BVC_PROD:
    convert_to_zero(dag, x);
    break;

  default:
    // don't touch x.
    // we could convert OFFSET nodes to CONSTANT NODES?
    break;
  }
}

/*
 * Simplify nodes that depend on i after i is converted to zero
 */
static void propagate_zero_node(bvc_dag_t *dag, bvnode_t i) {
  int32_t *l;
  uint32_t j, m;
  bvnode_t x;

  assert(bvc_dag_node_is_zero(dag, i));

  l = dag->use[i];
  if (l != NULL) {
    m = iv_size(l);
    for (j=0; j<m; j++) {
      x = l[j];
      assert(0 < x && x <= dag->nelems);
      zero_node_in_descriptor(dag, dag->desc[x], x, i);
    }
  }
}



/*
 * Replace i by n in descriptor d
 * - i is known to occur in d
 * - d is the descriptor of node x
 */
static void alias_node_in_offset(bvc_dag_t *dag, bvc_offset_t *d, bvnode_t x, bvnode_t i, node_occ_t n) {
  // if d->nocc == bvp(i) then d->nocc := n
  // if d->nocc == bvn(i) then d->nocc := negate(n);
  assert(node_of_occ(d->nocc) == i);
  d->nocc = n ^ sign_of_occ(d->nocc);
  if (offset_node_is_elementary(dag, d)) {
    bvc_dag_move_to_elementary_list(dag, x);
  }
}

static void alias_node_in_mono(bvc_dag_t *dag, bvc_mono_t *d, bvnode_t x, bvnode_t i, node_occ_t n) {
  assert(d->nocc == bvp(i));
  d->nocc = unsigned_occ(n);
  if (mono_node_is_elementary(dag, d)) {
    bvc_dag_move_to_elementary_list(dag, x);
  }

  if (sign_of_occ(n) == 1) {
    int_queue_push(&dag->flip_queue, x);
    propagate_flips(dag);
  }
}


/*
 * Simplify node x after i is aliased to n
 * - d = descriptor of node x
 * - i must occur in d
 */
static void alias_node_in_descriptor(bvc_dag_t *dag, bvc_header_t *d, bvnode_t x, bvnode_t i, node_occ_t n) {
  switch (d->tag) {
  case BVC_LEAF:
  case BVC_ALIAS:
  case BVC_ZERO:
  case BVC_CONSTANT:
    // should not happen
    assert(false);
    break;

  case BVC_OFFSET:
    alias_node_in_offset(dag, offset_node(d), x, i, n);
    break;

  case BVC_MONO:
    alias_node_in_mono(dag, mono_node(d), x, i, n);
    break;

  case BVC_SUM:
    alias_node_in_sum(dag, sum_node(d), x, i, n);
    break;

  case BVC_PROD:
    alias_node_in_product(dag, prod_node(d), x, i, n);
    break;
  }
}


/*
 * Simplify nodes that depend on i after i is aliased to node n
 */
static void propagate_alias_node(bvc_dag_t *dag, bvnode_t i, node_occ_t n) {
  int32_t *l;
  uint32_t j, m;
  bvnode_t x;

  assert(bvc_dag_node_is_alias(dag, i));

  l = dag->use[i];
  if (l != NULL) {
    m = iv_size(l);
    for (j=0; j<m; j++) {
      x = l[j];
      assert(0 < x && x <= dag->nelems);
      alias_node_in_descriptor(dag, dag->desc[x], x, i, n);
      bvc_dag_add_dependency(dag, node_of_occ(n), x);  // now x depends on n
    }
    delete_index_vector(l);
    dag->use[i] = NULL;
  }
}


/*
 * Propagate simplifications
 * - the queue stores nodes that were converted to zero or aliased to some occurrence n
 */
static void propagate_simplifications(bvc_dag_t *dag) {
  int_queue_t *queue;
  bvc_alias_t *d;
  bvnode_t i;

  queue = &dag->node_queue;
  while (! int_queue_is_empty(queue)) {
    i = int_queue_pop(queue);
    if (bvc_dag_node_is_zero(dag, i)) {
      propagate_zero_node(dag, i);
    } else {
      d = bvc_dag_node_alias(dag, i);
      propagate_alias_node(dag, i, d->alias);
    }
  }
}




/*
 * Check whether node i is a sum that contains +n1 and +n2 or -n1 and -n2
 * If so replace the pair n1, n2 by n in node i
 * - h = bit hash of {n1, n2}
 */
static void try_reduce_sum(bvc_dag_t *dag, bvnode_t i, uint32_t h, node_occ_t n, node_occ_t n1, node_occ_t n2) {
  bvc_header_t *d;
  bvc_sum_t *p;
  uint32_t j, m;
  int32_t k1, k2;
  int32_t l1, l2;

  assert(0 < i && i <= dag->nelems && !same_node(n1, n2));
=======
 * Check that all variables in a power product denote positive nodes
 * and that all the exponents are positive
 */
static bool pprod_is_normalized(bvc_prod_t *p) {
  uint32_t i, n;

  n = p->len;
  for (i=0; i<n; i++) {
    if (sign_of_occ(p->prod[i].var) != 0) return false;
    if (p->prod[i].exp == 0) return false;
  }
>>>>>>> af0ba46c

  return true;
}
#endif

/*
 * Remove all zero exponents from p and recompute the bit hash
 */
static void cleanup_prod(bvc_prod_t *p) {
  uint32_t i, j, n;

  j = 0;
  n = p->len;
  p->hash = 0;
  for (i=0; i<n; i++) {
    if (p->prod[i].exp > 0) {
      p->prod[j] = p->prod[i];
      p->hash |= bit_hash_occ(p->prod[i].var);
      j ++;
    }
  }
  p->len = j;
}


/*
 * Construct the product p * (r ^ e) then delete p
 */
static bvc_prod_t *mk_prod_times_occ_power(bvc_dag_t *dag, bvc_prod_t *p, node_occ_t r, uint32_t e) {
  bvc_prod_t *tmp;
  uint32_t i, n;

  n = p->len;
  tmp = alloc_prod(dag, n+1);
  tmp->header.tag = BVC_PROD;
  tmp->header.bitsize = p->header.bitsize;
  tmp->hash = p->hash;
  tmp->size = n+1;
  tmp->len = n+1;

  for (i=0; i<n; i++) {
    assert(p->prod[i].var != r && p->prod[i].exp > 0);
    tmp->prod[i] = p->prod[i];
  }
  tmp->prod[n].var = r;
  tmp->prod[n].exp = e;
  tmp->hash |= bit_hash_occ(r);

  free_prod(dag, p);

  return tmp;
}



/*
 * FLIP SIGNS TO NORMALIZE
 */

/*
 * Flip the sign of node i in an offset or sum node
 */
static void flip_sign_of_node_in_offset(bvc_dag_t *dag, bvc_offset_t *d, bvnode_t i) {
  assert(node_of_occ(d->nocc) == i);
  d->nocc ^= 1; // flip low-order bit
}

static void flip_sign_of_node_in_sum(bvc_dag_t *dag, bvc_sum_t *d, bvnode_t i) {
  uint32_t j, n;

  n = d->len;
  for (j=0; j<n; j++) {
    if (node_of_occ(d->sum[j]) == i) {
      d->sum[j] ^= 1;
    }
  }
}

/*
 * Flip the sign of node i in a monomial d
 * - d = descriptor of node x
 * - x := [MONO a +i], we flip the sign of x
 */
static void flip_sign_of_node_in_monomial(bvc_dag_t *dag, bvc_mono_t *d, bvnode_t x, bvnode_t i) {
  assert(d->nocc == bvp(i));
  int_queue_push(&dag->flip_queue, x);
}

/*
 * Flip the sign of node i in product d
 * - d must be the descriptor of node x
 * - i must occur in the product
 * - if i's exponent is even, nothing changes
 * - if i's exponent is odd, we flip the sign of x
 */
static void flip_sign_of_node_in_product(bvc_dag_t *dag, bvc_prod_t *d, bvnode_t x, bvnode_t i) {
  int32_t k;

  assert(pprod_is_normalized(d));

  k = pprod_get_index(d, bvp(i));
  assert(0 <= k && k < d->len && d->prod[k].var == bvp(i));
  if ((d->prod[k].exp & 1) == 1) {
    int_queue_push(&dag->flip_queue, x);
  }
}


/*
 * Flip the sign of node i in descriptor d
 * - d must be the descriptor of node x
 */
static void flip_sign_of_node_in_descriptor(bvc_dag_t *dag, bvc_header_t *d, bvnode_t x, bvnode_t i) {
  switch (d->tag) {
  case BVC_LEAF:
  case BVC_ALIAS:
  case BVC_ZERO:
  case BVC_CONSTANT:
    // should not happen
    assert(false);
    break;

  case BVC_OFFSET:
    flip_sign_of_node_in_offset(dag, offset_node(d), i);
    break;

  case BVC_MONO:
    flip_sign_of_node_in_monomial(dag, mono_node(d), x, i);
    break;

  case BVC_SUM:
    flip_sign_of_node_in_sum(dag, sum_node(d), i);
    break;

  case BVC_PROD:
    flip_sign_of_node_in_product(dag, prod_node(d), x, i);
    break;    
  }
}

/*
 * Flip the sign of node i
 * - replace +i by -i and -i by +i in all nodes that depend on i.
 */
static void flip_sign_of_node(bvc_dag_t *dag, bvnode_t i) {
  int32_t *l;
  uint32_t j, m;
  bvnode_t x;

  l = dag->use[i];
  if (l != NULL) {
    m = iv_size(l);
    for (j=0; j<m; j++) {
      x = l[j];
      assert(0 < x && x <= dag->nelems);
      flip_sign_of_node_in_descriptor(dag, dag->desc[x], x, i);
    }
  }
}


/*
 * Flip the signs of all nodes in the flip_queue
 */
static void propagate_flips(bvc_dag_t *dag) {
  int_queue_t *queue;
  bvnode_t i;

  queue = &dag->flip_queue;
  while (! int_queue_is_empty(queue)) {
    i = int_queue_pop(queue);
    flip_sign_of_node(dag, i);
  }
}

/*
 * SUM REDUCTION
 */

/*
 * Node for c * n:
 * - return -1 if c is zero
 */
static node_occ_t simple_mono_in_sum(bvc_dag_t *dag, int32_t c, node_occ_t n) {
  uint32_t bitsize;
  uint64_t a;
  node_occ_t mono;

  mono = -1;
  bitsize = bvc_dag_occ_bitsize(dag, n);
  if (bitsize > 64) {
    if (c != 0) mono = bvc_dag_simple_mono(dag, c, n, bitsize);
  } else {
    a = norm64((uint64_t) c, bitsize);
    if (a != 0) mono = bvc_dag_mono64(dag, a, n, bitsize);
  }

  return mono;
}

/*
 * Remove duplicates from v
 * - the duplicate is either +n or -n
 */
static void normalize_sum_after_replace(bvc_dag_t *dag, ivector_t *v, node_occ_t n) {
  uint32_t i, j, m;
  node_occ_t x;
  int32_t c;

  m = v->size;
  for (;;) {
    c = 0;
    // compute c := coefficient of n in v
    // and remove all occurrences of n from v
    j = 0;
    for (i=0; i<m; i++) {
      x = v->data[i];
      if (same_node(x, n)) {
	if (x == n) {
	  c ++;
	} else {
	  assert(x == negate_occ(n));
	  c --;
	}
      } else {
	v->data[j] = x;
	j ++;
      }
    }

    assert(j <= m);

    // construct x := c * n
    x = simple_mono_in_sum(dag, c, n);
    if (x < 0) break; // c * n is zero so we're done

    // add c * n to vector v
    v->data[j] = x;
    j ++;
    if (same_node(x, n)) break; // c * n is either +n or -n so we're done

    // x may be a duplicate now
    n = x;
    m = j;
  }

  v->size = j;
}

/*
 * Replace the pair n1, n2 by n in p->sum
 * - n1 and n2 occur in p->sum at index k1 and k2 respectively
 * - store the result in vector dag->sum_buffer
 */
static void replace_pair_in_sum(bvc_dag_t *dag, bvc_sum_t *p, node_occ_t n, node_occ_t n1, node_occ_t n2,
				uint32_t k1, uint32_t k2) {
  ivector_t *v;
  uint32_t i, m;
  node_occ_t x;
  bool has_duplicate;

  assert(k1 < p->len && p->sum[k1] == n1);
  assert(k2 < p->len && p->sum[k2] == n2);
  assert(k1 != k2);

  // construct v := nodes in p->sum with n1 and n2 removed and n added.
  // set has_duplicate to true if p->sum already contains n or -n
  v = &dag->sum_buffer;
  ivector_reset(v);
  has_duplicate = false;

  m = p->len;
  for (i=0; i<m; i++) {
    if (i != k1 && i != k2) {
      x = p->sum[i];
      ivector_push(v, x);
      has_duplicate |= same_node(x, n);
    }
  }
  ivector_push(v, n);

  if (has_duplicate) {
    normalize_sum_after_replace(dag, v, n);
  }
}


/*
 * Replace n0 by n1 in p->sum
 * - store the result in dag->sum_buffer
 */
static void replace_node_in_sum(bvc_dag_t *dag, bvc_sum_t *p, bvnode_t n0, node_occ_t n1) {
  ivector_t *v;
  uint32_t i, m;
  node_occ_t x;
  bool has_duplicate;

  v = &dag->sum_buffer;
  ivector_reset(v);
  has_duplicate = false;

  m = p->len;
  for (i=0; i<m; i++) {
    x = p->sum[i];
    if (node_of_occ(x) ==  n0) {
      // either x == +n0 or x == -n0
      // in the first case, we replace x by n1
      // in the second case, we replace  x by not(n1) = n1 ^ 1
      x = n1 ^ sign_of_occ(x);
    } else {
      has_duplicate |= same_node(x, n1);
    }
    ivector_push(v, x);
  }

  if (has_duplicate) {
    normalize_sum_after_replace(dag, v, n1);
  }
}


/*
 * Change the definition of a sum node i
 * - p = descriptor of node i
 * - a = new array of nodes = new definition
 * - n = number of elements in a
 */
static void rebuild_sum(bvc_dag_t *dag, bvc_sum_t *p, bvnode_t i, node_occ_t *a, uint32_t n) {
  uint32_t j, m;
  node_occ_t x;

  assert(n <= p->len);

  if (n == 0) {
    // i is reduced to zero
    convert_to_zero(dag, i);
  } else if (n == 1) {
    // i is reduced to a single node
    convert_to_alias(dag, i, a[0]);
  } else {
    // i remains a sum
    m = p->len;
    for (j=0; j<m; j++) {
      x = p->sum[j];
      bvc_dag_remove_dependent(dag, node_of_occ(x), i);
    }

    p->hash = 0;
    for (j=0; j<n; j++) {
      x = a[j];
      p->sum[j] = x;
      p->hash |= bit_hash_occ(x);
      bvc_dag_add_dependency(dag, node_of_occ(x), i);
    }
    p->len = n;

    if (sum_node_is_elementary(dag, p)) {
      bvc_dag_move_to_elementary_list(dag, i);
    }
  }
}


/*
 * Replace the pair n1, n2 by n in p->sum:
 * - p must be the descriptor of node i
 * - n1 and n2 must occur in p at position k1 and k2, respectively
 * - move i to the elementary list if p becomes elementary
 */
static void rewrite_pair_in_sum(bvc_dag_t *dag, bvc_sum_t *p, bvnode_t i,
				node_occ_t n, node_occ_t n1, node_occ_t n2, uint32_t k1, uint32_t k2) {
  ivector_t *v;
  uint32_t m;

  // compute the reduced sum in dag->sum_buffer
  replace_pair_in_sum(dag, p, n, n1, n2, k1, k2);

  v = &dag->sum_buffer;
  m = v->size;
  assert(m < p->len);
  rebuild_sum(dag, p, i, v->data, m);
}

/*
 * Simplify sum when n0 is aliased to n1
 * - replace n0 by n1 in p
 * - p must be the descriptor of node i
 * - n0 must occur in p
 */
static void alias_node_in_sum(bvc_dag_t *dag, bvc_sum_t *p, bvnode_t i, bvnode_t n0, node_occ_t n1) {
  ivector_t *v;
  uint32_t m;

  // replace n0 by n1 then normalize
  replace_node_in_sum(dag, p, n0, n1);

  v = &dag->sum_buffer;
  m = v->size;
  assert(m <= p->len);
  rebuild_sum(dag, p, i, v->data, m);
}


/*
 * Simplify sum when n is converted to zero:
 * - remove n from p
 * - p must be the descriptor of node i
 * - either +n or -n must occur in p
 */
static void zero_node_in_sum(bvc_dag_t *dag, bvc_sum_t *p, bvnode_t i, bvnode_t n) {
  uint32_t j, k, m;
  node_occ_t x;

  assert(p->len >= 2);

  m = p->len;

  if (m == 2) {
    if (node_of_occ(p->sum[0]) ==  n) {
      // i := aliased to p->sum[1]
      convert_to_alias(dag, i, p->sum[1]);
    } else {
      assert(node_of_occ(p->sum[1]) == n);
      // i := aliase to p->sum[0]
      convert_to_alias(dag, i, p->sum[0]);
    }
  } else {
    // i := shorter sum
    k = 0;
    p->hash = 0;
    for (j=0; j<m; j++) {
      x = p->sum[j];
      if (node_of_occ(x) != n) {
	p->sum[k] = j;
	p->hash |= bit_hash_occ(x);
	k ++;
      }
    }
    assert(k == m-1);
    p->len = k;
    bvc_dag_remove_dependent(dag, n, i);

    if (sum_node_is_elementary(dag, p)) {
      bvc_dag_move_to_elementary_list(dag, i);
    }
  }
}



/*
 * PRODUCT REDUCTION
 */

/*
 * Simplify a product when n0 is aliased to n1
 * - this removes n0 from p and multiplies 
 * - p must be the descriptor of node i
 * - n0 must occur in p
 */
static void alias_node_in_product(bvc_dag_t *dag, bvc_prod_t *p, bvnode_t i, bvnode_t n0, node_occ_t n) {
  int32_t k0, k;
  uint32_t e0;
  bool flip_sign;
  
  assert(pprod_is_normalized(p));

  k0 = pprod_get_index(p, bvp(n0));
  assert(0 <= k0 && k0 < p->len && p->prod[k0].var == bvp(n0));

  e0 = p->prod[k0].exp;

  // we'll have to flip the sign if e0 is odd and n is a negative occurrence
  flip_sign = ((e0 & 1) == 1) && sign_of_occ(n) == 1;

  // force n to be positive
  n = unsigned_occ(n);
  assert(sign_of_occ(n) == 0);

  k = pprod_get_index(p, n);
  if (k < 0) {
    // n does not occur in p. We just replace n0 by n
    p->prod[k0].var = n;
  } else {
    // n does occur in p.
    assert(k < p->len && p->prod[k0].var == n);
    p->prod[k0].exp = 0;
    p->prod[k].exp += e0;
    cleanup_prod(p);
  }

  assert(pprod_is_normalized(p));
  if (prod_node_is_elementary(dag, p)) {
    bvc_dag_move_to_elementary_list(dag, i);
  }

  if (flip_sign) {
    int_queue_push(&dag->flip_queue, i);
    propagate_flips(dag);
  }
}



/*
 * Simplify node x after node i is converted to zero
 * - d = descriptor of node x
 * - d must contain i
 */
static void zero_node_in_descriptor(bvc_dag_t *dag, bvc_header_t *d, bvnode_t x, bvnode_t i) {
  switch (d->tag) {
  case BVC_SUM:
    zero_node_in_sum(dag, sum_node(d), x, i);
    break;

  case BVC_MONO:
  case BVC_PROD:
    convert_to_zero(dag, x);
    break;

  default:
    // don't touch x.
    // we could convert OFFSET nodes to CONSTANT NODES?
    break;
  }
}

/*
 * Simplify nodes that depend on i after i is converted to zero
 */
static void propagate_zero_node(bvc_dag_t *dag, bvnode_t i) {
  ivector_t *v;
  int32_t *l;
  uint32_t j, m;
  bvnode_t x;

  assert(bvc_dag_node_is_zero(dag, i));

  l = dag->use[i];
  if (l != NULL) {
    m = iv_size(l);

    // copy l into dag->use_buffer since l may be modified
    v = &dag->use_buffer;
    ivector_copy(v, l, m);

    for (j=0; j<m; j++) {
      x = v->data[j];
      assert(0 < x && x <= dag->nelems);
      zero_node_in_descriptor(dag, dag->desc[x], x, i);
    }

    ivector_reset(v);
  }
}



/*
 * Replace i by n in descriptor d
 * - i is known to occur in d
 * - d is the descriptor of node x
 */
static void alias_node_in_offset(bvc_dag_t *dag, bvc_offset_t *d, bvnode_t x, bvnode_t i, node_occ_t n) {
  // if d->nocc == bvp(i) then d->nocc := n
  // if d->nocc == bvn(i) then d->nocc := negate(n);
  assert(node_of_occ(d->nocc) == i);
  d->nocc = n ^ sign_of_occ(d->nocc);
  if (offset_node_is_elementary(dag, d)) {
    bvc_dag_move_to_elementary_list(dag, x);
  }
}

static void alias_node_in_mono(bvc_dag_t *dag, bvc_mono_t *d, bvnode_t x, bvnode_t i, node_occ_t n) {
  assert(d->nocc == bvp(i));
  d->nocc = unsigned_occ(n);
  if (mono_node_is_elementary(dag, d)) {
    bvc_dag_move_to_elementary_list(dag, x);
  }

  if (sign_of_occ(n) == 1) {
    int_queue_push(&dag->flip_queue, x);
    propagate_flips(dag);
  }
}


/*
 * Simplify node x after i is aliased to n
 * - d = descriptor of node x
 * - i must occur in d
 */
static void alias_node_in_descriptor(bvc_dag_t *dag, bvc_header_t *d, bvnode_t x, bvnode_t i, node_occ_t n) {
  switch (d->tag) {
  case BVC_LEAF:
  case BVC_ALIAS:
  case BVC_ZERO:
  case BVC_CONSTANT:
    // should not happen
    assert(false);
    break;

  case BVC_OFFSET:
    alias_node_in_offset(dag, offset_node(d), x, i, n);
    break;

  case BVC_MONO:
    alias_node_in_mono(dag, mono_node(d), x, i, n);
    break;

  case BVC_SUM:
    alias_node_in_sum(dag, sum_node(d), x, i, n);
    break;

  case BVC_PROD:
    alias_node_in_product(dag, prod_node(d), x, i, n);
    break;
  }
}


/*
 * Simplify nodes that depend on i after i is aliased to node n
 */
static void propagate_alias_node(bvc_dag_t *dag, bvnode_t i, node_occ_t n) {
  ivector_t *v;
  int32_t *l;
  uint32_t j, m;
  bvnode_t x;

  assert(bvc_dag_node_is_alias(dag, i));

  l = dag->use[i];
  if (l != NULL) {
    m = iv_size(l);

    // copy l into dag->buffer since l may be modified
    v = &dag->use_buffer;
    ivector_copy(v, l, m);
    for (j=0; j<m; j++) {
      x = v->data[j];
      assert(0 < x && x <= dag->nelems);
      alias_node_in_descriptor(dag, dag->desc[x], x, i, n);
      bvc_dag_add_dependency(dag, node_of_occ(n), x);  // now x depends on n
    }
    ivector_reset(v);

    delete_index_vector(l);
    dag->use[i] = NULL;
  }
}


/*
 * Propagate simplifications
 * - the queue stores nodes that were converted to zero or aliased to some occurrence n
 */
static void propagate_simplifications(bvc_dag_t *dag) {
  int_queue_t *queue;
  bvc_alias_t *d;
  bvnode_t i;

  queue = &dag->node_queue;
  while (! int_queue_is_empty(queue)) {
    i = int_queue_pop(queue);
    if (bvc_dag_node_is_zero(dag, i)) {
      propagate_zero_node(dag, i);
    } else {
      d = bvc_dag_node_alias(dag, i);
      propagate_alias_node(dag, i, d->alias);
    }
  }
}




/*
 * Check whether node i is a sum that contains +n1 and +n2 or -n1 and -n2
 * If so replace the pair n1, n2 by n in node i
 * - h = bit hash of {n1, n2}
 */
static void try_reduce_sum(bvc_dag_t *dag, bvnode_t i, uint32_t h, node_occ_t n, node_occ_t n1, node_occ_t n2) {
  bvc_header_t *d;
  bvc_sum_t *p;
  uint32_t j, m;
  int32_t k1, k2;
  int32_t l1, l2;

  assert(0 < i && i <= dag->nelems && !same_node(n1, n2));

  d = dag->desc[i];
  if (node_is_sum(d)) {
    p = sum_node(d);
    if ((h & p->hash) == h) {
      // variables v1 (for n1) and v2 (for n2) may occur in p
      m = p->len;
      k1 = -1;
      k2 = -1;
      l1 = -1;
      l2 = -1;

      /*
       * loop to get:
       * k1 = last occurrence of +n1 in p (or -1)
       * k2 = last occurrence of +n2 in p (or -1)
       * l1 = last occurrence of -n1 in p (or -1)
       * l2 = last occurrence of -n2 in p (or -1)
       */
      for (j=0; j<m; j++) {
        if (same_node(n1, p->sum[j])) {
	  if (p->sum[j] == n1) {
	    k1 = j;
	  } else {
	    assert(p->sum[j] == negate_occ(n1));
	    l1 = j;
	  }
        } else if (same_node(n2, p->sum[j])) {
	  if (p->sum[j] == n2) {
	    k2 = j;
	  } else {
	    assert(p->sum[j] == negate_occ(n2));
	    l2 = j;
	  }
        }
      }

      if (k1 >= 0 && k2 >= 0) {
	assert(p->sum[k1] == n1 && p->sum[k2] == n2);
	rewrite_pair_in_sum(dag, p, i, n, n1, n2, k1, k2);
      }
      if (l1 >= 0 && l2 >= 0) {
	assert(p->sum[l1] == negate_occ(n1) && p->sum[l2] == negate_occ(n2));
	rewrite_pair_in_sum(dag, p, i, negate_occ(n), negate_occ(n1), negate_occ(n2), l1, l2);
      }
    }
  }
}


/*
 * Replace all occurrences of {n1, n2} in sums by n
 * - n must be a leaf node
 */
void bvc_dag_reduce_sum(bvc_dag_t *dag, node_occ_t n, node_occ_t n1, node_occ_t n2) {
  ivector_t *v;
  int32_t *l1, *l2;
  uint32_t m, i;
  bvnode_t r1, r2;
  uint32_t h;

  r1 = node_of_occ(n1);
  r2 = node_of_occ(n2);
  h = bit_hash(r1) | bit_hash(r2);

  assert(0 < r1 && r1 <= dag->nelems && 0 < r2 && r2 <= dag->nelems);

  l1 = dag->use[r1];
  l2 = dag->use[r2];

  if (l1 != NULL && l2 != NULL) {
    m = iv_size(l1);
    i = iv_size(l2);
    if (i < m) {
      m = i;
      l1 = l2;
    }

    /*
     * l1 = smallest of use[r1], use[r2]
     * m = length of l1
     */
    // copy l1 into dag->buffer since try_reduce_sum may modify l1
    v = &dag->buffer;
    ivector_copy(v, l1, m);
    for (i=0; i<m; i++) {
      try_reduce_sum(dag, v->data[i], h, n, n1, n2);
    }
    ivector_reset(v);

    propagate_simplifications(dag);
  }

}



/*
 * Check whether node i is a sum that contains n1 and n2 or -n1 and -n2
 * - h = bit hash of {n1, n2}
 */
static bool check_reduce_sum(bvc_dag_t *dag, bvnode_t i, uint32_t h, node_occ_t n1, node_occ_t n2) {
  bvc_header_t *d;
  bvc_sum_t *p;
  uint32_t j, m;
  int32_t k1, k2;
  int32_t l1, l2;

  assert(0 < i && i <= dag->nelems && !same_node(n1, n2));

  d = dag->desc[i];
  if (node_is_sum(d)) {
    p = sum_node(d);
    if ((h & p->hash) == h) {
      m = p->len;
      k1 = -1;
      k2 = -1;
      l1 = -1;
      l2 = -1;
      for (j=0; j<m; j++) {
	if (p->sum[j] == n1) {
	  k1 = j;
	  if (k2 >= 0) {
	    assert(p->sum[k2] == n2);
	    return true;
	  }
	} else if (p->sum[j] == negate_occ(n1)) {
	  l1 = j;
	  if (l2 >= 0) {
	    assert(p->sum[l2] == negate_occ(n2));
	    return true;
	  }
	} else if (p->sum[j] == n2) {
	  k2 = j;
	  if (k1 >= 0) {
	    assert(p->sum[k1] == n1);
	    return true;
	  }
	} else if (p->sum[j] == negate_occ(n2)) {
	  l2 = j;
	  if (l1 >= 0) {
	    assert(p->sum[l1] == negate_occ(n1));
	    return true;
	  }
	}
      }
    }
  }


  return false;
}


/*
 * Check whether there is a sum node that can be reduced by n1 + n2 or -n1 -n2
 * - n1 and n2 must be distinct
 */
bool bvc_dag_check_reduce_sum(bvc_dag_t *dag, node_occ_t n1, node_occ_t n2) {
  int32_t *l1, *l2;
  uint32_t m, i;
  bvnode_t r1, r2;
  uint32_t h;

  r1 = node_of_occ(n1);
  r2 = node_of_occ(n2);
  h = bit_hash(r1) | bit_hash(r2);

  assert(0 < r1 && r1 <= dag->nelems && 0 < r2 && r2 <= dag->nelems && r1 != r2);

  l1 = dag->use[r1];
  l2 = dag->use[r2];

  if (l1 != NULL && l2 != NULL) {
    m = iv_size(l1);
    i = iv_size(l2);
    if (i < m) {
      m = i;
      l1 = l2;
    }

    for (i=0; i<m; i++) {
      if (check_reduce_sum(dag, l1[i], h, n1, n2)) {
        return true;
      }
    }
  }

  return false;
}




/*
 * PRODUCT REDUCTION
 */


/*
 * Check whether node i is a product that contains n1 * n2
 * If so, replace the pair n1 * n2 by n in node i
 * - h must be the bit hash of {n1, n2}
 * - n1 and n2 must be distinct positive occurrences
 */
static void try_reduce_prod(bvc_dag_t *dag, bvnode_t i, uint32_t h, node_occ_t n, node_occ_t n1, node_occ_t n2) {
  bvc_header_t *d;
  bvc_prod_t *p;
  int32_t k1, k2, k;
  uint32_t e1, e2;

  assert(0 < i && i <= dag->nelems && n1 != n2);

  d = dag->desc[i];
  if (node_is_prod(d)) {
    p = prod_node(d);
    if ((h & p->hash) == h) {
      k1 = pprod_get_index(p, n1);
      k2 = pprod_get_index(p, n2);
      if (k1 >= 0 && k2 >= 0) {
        /*
         * p contains n1^e1 * n2^e2 where e1>0 and e2>0
         * If e1 <= e2: n1^e1 * n2^e2 --> n^e1 * n2^(e2 - e1)
         * If e2 < e1:  n1^e1 * n2^e2 --> n^e2 * n1^(e1 - e2)
         */
        e1 = p->prod[k1].exp;
        e2 = p->prod[k2].exp;
        if (e1 <= e2) {
          bvc_dag_remove_dependent(dag, node_of_occ(n1), i);
          p->prod[k1].exp = 0;
          p->prod[k2].exp -= e1;
          if (e1 == e2) {
            bvc_dag_remove_dependent(dag, node_of_occ(n2), i);
          }
        } else {
          bvc_dag_remove_dependent(dag, node_of_occ(n2), i);
          p->prod[k1].exp -= e2;
          p->prod[k2].exp = 0;
          k1 = k2;
          e1 = e2;
        }

        // increase exponent of n by e1
        assert(p->prod[k1].exp == 0);
        k = pprod_get_index(p, n);
        if (k >= 0) {
          p->prod[k].exp += e1;
        } else {
          bvc_dag_add_dependency(dag, node_of_occ(n), i);
          // store n^e1 at index k1
          p->prod[k1].var = n;
          p->prod[k1].exp = e1;
        }

        cleanup_prod(p);
        if (prod_node_is_elementary(dag, p)) {
          bvc_dag_move_to_elementary_list(dag, i);
        }
      }
    }

  }
}


/*
 * Check whether node i is a product that contains n1^2
 * If so replace n1^2 by n in node i
 * - h must be the hash of n1
 */
static void try_reduce_square(bvc_dag_t *dag, bvnode_t i, uint32_t h, node_occ_t n, node_occ_t n1) {
  bvc_header_t *d;
  bvc_prod_t *p;
  int32_t k1, k;
  uint32_t e;

  assert(0 < i && i <= dag->nelems);

  d = dag->desc[i];
  if (node_is_prod(d)) {
    p = prod_node(d);
    if ((h & p->hash) == h) {
      k1 = pprod_get_index(p, n1);
      if (k1 >= 0) {
	e = p->prod[k1].exp;
	if (e >= 2) {
	  /*
	   * p contains n1^e with e >= 2
	   * If e is 2t+1: n1^e ---> n1 * n^t
	   * If e is 2t:   n1^e ---> n^t
	   */
	  if ((e & 1) == 0) {
	    p->prod[k1].exp = 0;
	    bvc_dag_remove_dependent(dag, node_of_occ(n1), i);
	  } else {
	    p->prod[k1].exp = 1;
	  }

	  e >>= 1;
	  k = pprod_get_index(p, n);
	  if (k >= 0) {
	    p->prod[k].exp += e;
	    cleanup_prod(p);
	  } else {
	    bvc_dag_add_dependency(dag, node_of_occ(n), i);
	    if (p->prod[k1].exp == 0) {
	      // store n^e at index k1
	      p->prod[k1].var = n;
	      p->prod[k1].exp = e;
	      cleanup_prod(p);
	    } else {
	      p = mk_prod_times_occ_power(dag, p, n, e);
	      dag->desc[i] = &p->header;
	    }
	  }
	  assert(pprod_is_normalized(p));	   
	  if (prod_node_is_elementary(dag, p)) {
	    bvc_dag_move_to_elementary_list(dag, i);
	  }
	}
      }

    }
  }
}



/*
 * Replace all occurrences of {n1, n2} in products by n
 */
void bvc_dag_reduce_prod(bvc_dag_t *dag, node_occ_t n, node_occ_t n1, node_occ_t n2) {
  ivector_t *v;
  int32_t *l1, *l2;
  uint32_t m, i;
  bvnode_t r1, r2;
  uint32_t h;

  r1 = node_of_occ(n1);
  r2 = node_of_occ(n2);
  h = bit_hash(r1) | bit_hash(r2);

  assert(0 < r1 && r1 <= dag->nelems && 0 < r2 && r2 <= dag->nelems);

  l1 = dag->use[r1];
  l2 = dag->use[r2];

  if (l1 != NULL && l2 != NULL) {
    m = iv_size(l1);
    i = iv_size(l2);
    if (i < m) {
      m = i;
      l1 = l2;
    }

    /*
     * l1 = smallest of use[r1], use[r2]
     * m = length of l1
     */
    // copy l1 into dag->buffer since try_reduce_prod may modify l1
    v = &dag->buffer;
    ivector_copy(v, l1, m);

    if (n1 == n2) {
      for (i=0; i<m; i++) {
        try_reduce_square(dag, v->data[i], h, n, n1);
      }
    } else {
      for (i=0; i<m; i++) {
        try_reduce_prod(dag, v->data[i], h, n, n1, n2);
      }
    }

    ivector_reset(v);

    propagate_simplifications(dag);
  }

}


/*
 * Check whether i is a polynomial that contains n1 * n2 as a subproduct
 * - h = bit_hash of {n1,  n2}
 */
static bool check_reduce_prod(bvc_dag_t *dag, bvnode_t i, uint32_t h, node_occ_t n1, node_occ_t n2) {
  bvc_header_t *d;
  bvc_prod_t *p;

  assert(0 < i && i <= dag->nelems && n1 != n2);

  d = dag->desc[i];
  if (node_is_prod(d)) {
    p = prod_node(d);
    if ((h & p->hash) == h) {
      return pprod_get_index(p, n1) >= 0 && pprod_get_index(p, n2) >= 0;
    }
  }

  return false;
}


/*
 * Check whether i is a polynomial that contains n1^2 as a subproduct
 * - h = bit_hash of {n1}
 */
static bool check_reduce_square(bvc_dag_t *dag, bvnode_t i, uint32_t h, node_occ_t n1) {
  bvc_header_t *d;
  bvc_prod_t *p;
  int32_t k;

  assert(0 < i && i <= dag->nelems);

  d = dag->desc[i];
  if (node_is_prod(d)) {
    p = prod_node(d);
    if ((h & p->hash) == h) {
      k = pprod_get_index(p, n1);
      return k >= 0 && p->prod[k].exp >= 2;
    }
  }

  return false;
}


/*
 * Check whether there's a product node that can be reduced by n1 * n2
 */
bool bvc_dag_check_reduce_prod(bvc_dag_t *dag, node_occ_t n1, node_occ_t n2) {
  int32_t *l1, *l2;
  uint32_t m, i;
  bvnode_t r1, r2;
  uint32_t h;

  r1 = node_of_occ(n1);
  r2 = node_of_occ(n2);
  h = bit_hash(r1) | bit_hash(r2);

  assert(0 < r1 && r1 <= dag->nelems && 0 < r2 && r2 <= dag->nelems);

  l1 = dag->use[r1];
  l2 = dag->use[r2];

  if (l1 != NULL && l2 != NULL) {
    m = iv_size(l1);
    i = iv_size(l2);
    if (i < m) {
      m = i;
      l1 = l2;
    }

    /*
     * l1 = smallest of use[r1], use[r2]
     * m = length of l1
     */
    if (n1 == n2) {
      for (i=0; i<m; i++) {
        if (check_reduce_square(dag, l1[i], h, n1)) {
          return true;
        }
      }
    } else {
      for (i=0; i<m; i++) {
        if (check_reduce_prod(dag, l1[i], h, n1, n2)) {
          return true;
        }
      }
    }
  }

  return false;
}



/*
 * GENERATION OF NEW ELEMENTARY NODES
 *
 *
 * Heuristic:
 * - we try to find two leaf nodes r and s that occur often together in sums or products.
 * - then we introduce a new elementary node t := (SUM +/-r +/-s) or k := (prod r s)
 */

/*
 * Affinity metric for a pair of node (r, s) in sums
 * - we compute two scores:
 *   score[0] = number of sums where r and s occur with the same sign
 *   score[1] = number of sums where r and s occur with opposite signs
 */
static void affinity_scores_in_sum(bvc_sum_t *p, bvnode_t r, bvnode_t s, uint32_t score[2]) {
  uint32_t i, n;
  node_occ_t x;
  int32_t k1, k2;

  assert(s != r);

  n = p->len;
  k1 = -1;
  k2 = -1;
  for (i=0; i<n; i++) {
    x = p->sum[i];
    if (node_of_occ(x) == r) {
      assert(k1 < 0);
      k1 = i;
    } else if (node_of_occ(x) == s) {
      assert(k2 < 0);
      k2 = i;
    }
  }

  if (k1 >= 0 && k2 >= 0) {
    // p->sum[k1] contains +/- r
    // p->sum[k2] contains +/- s
    i = sign_of_occ(p->sum[k1]) ^ sign_of_occ(p->sum[k2]);
    score[i] ++;
  }
}


// full scores for (r, s): both must have non-empty use lists
static void affinity_scores_sum(bvc_dag_t *dag, bvnode_t r, bvnode_t s, uint32_t score[2]) {
  bvc_header_t *d;
  bvc_sum_t *p;
  int32_t *l1, *l2;
  uint32_t h, i, n;
  bvnode_t x;

  assert(0 < r && r <= dag->nelems && 0 < s && s <= dag->nelems && s != r);

  h = bit_hash(r) | bit_hash(s);

  score[0] = 0;
  score[1] = 0;

  l1 = dag->use[r];
  l2 = dag->use[s];
  assert(l1 != NULL && l2 != NULL);

  n = iv_size(l1);
  i = iv_size(l2);
  if (i < n) {
    l1 = l2;
    n = i;
  }

  /*
   * l1 = smallest of use[r] and use[s] and n = length of l1
   */
  for (i=0; i<n; i++) {
    x = l1[i];
    assert(0 < x && x <= dag->nelems);
    d = dag->desc[x];
    if (d->tag == BVC_SUM) {
      p = sum_node(d);
      if ((p->hash & h) == h) {
        // p may contain r and s
        affinity_scores_in_sum(p, r, s, score);
      }
    }
  }
}



/*
 * Affinity score for products = number of products that contain (r * s)
 * - r and s may be equal
 */
static bool node_pair_occurs_in_prod(bvc_prod_t *p, bvnode_t r, bvnode_t s) {
  assert(r != s);
  return pprod_get_index(p, bvp(r)) >= 0 && pprod_get_index(p, bvp(s)) >= 0;
}

static bool node_square_occurs_in_prod(bvc_prod_t *p, bvnode_t r) {
  int32_t k;

  k = pprod_get_index(p, bvp(r));
  return k >= 0 && p->prod[k].exp >= 2;
}


// affinity for (r * s): both must have non-empty use list and be distinct
static uint32_t affinity_score_prod(bvc_dag_t *dag, bvnode_t r, bvnode_t s) {
  bvc_header_t *d;
  bvc_prod_t *p;
  int32_t *l1, *l2;
  uint32_t h, i, n, score;
  bvnode_t x;

  assert(0 < r && r <= dag->nelems && 0 < s && s <= dag->nelems && r != s);

  score = 0;

  h = bit_hash(r) | bit_hash(s);

  l1 = dag->use[r];
  l2 = dag->use[s];
  assert(l1 != NULL && l2 != NULL);

  n = iv_size(l1);
  i = iv_size(l2);
  if (i < n) {
    l1 = l2;
    n = i;
  }

  /*
   * l1 = smallest of use[r] and use[s] and n = length of l1
   */
  for (i=0; i<n; i++) {
    x = l1[i];
    assert(0 < x && x <= dag->nelems);
    d = dag->desc[x];
    if (d->tag == BVC_PROD) {
      p = prod_node(d);
      if ((p->hash & h) == h && node_pair_occurs_in_prod(p, r, s)) {
        score ++;
      }
    }
  }

  return score;
}


// score for (r * r)
static uint32_t affinity_score_square(bvc_dag_t *dag, bvnode_t r) {
  bvc_header_t *d;
  bvc_prod_t *p;
  int32_t *l;
  uint32_t h, i, n, score;
  bvnode_t x;

  assert(0 < r && r <= dag->nelems);

  score = 0;
  h = bit_hash(r);

  l = dag->use[r];
  assert(l != NULL);

  n = iv_size(l);
  for (i=0; i<n; i++) {
    x = l[i];
    assert(0 < x && x <= dag->nelems);
    d = dag->desc[x];
    if (d->tag == BVC_PROD) {
      p = prod_node(d);
      if ((p->hash & h) == h && node_square_occurs_in_prod(p, r)) {
        score ++;
      }
    }
  }

  return score;
}




/*
 * Heuristic: sort nodes of v by decreasing occurrence count
 */
// ordering function: x < y if x has more dependents than y
static bool bvc_node_lt(bvc_dag_t *dag, bvnode_t x, bvnode_t y) {
  return bvnode_num_occs(dag, x) > bvnode_num_occs(dag, y);
}

static inline void bvc_sort_nodes(bvc_dag_t *dag, ivector_t *v) {
  int_array_sort2(v->data, v->size, dag, (int_cmp_fun_t) bvc_node_lt);
}


/*
 * Collect all leaf-nodes that occur in p
 * - store them in v
 */
static void sum_get_leaves(bvc_dag_t *dag, bvc_sum_t *p, ivector_t *v) {
  uint32_t i, n;
  bvnode_t x;

  n = p->len;
  for (i=0; i<n; i++) {
    x = node_of_occ(p->sum[i]);
    if (bvc_dag_node_is_leaf(dag, x)) {
      ivector_push(v, x);
    }
  }
}


/*
 * Same thing for a product p. If x has exponent >= 2 then it's stored twice.
 */
static void prod_get_leaves(bvc_dag_t *dag, bvc_prod_t *p, ivector_t *v) {
  uint32_t i, n;
  bvnode_t x;

  n = p->len;
  for (i=0; i<n; i++) {
    x = node_of_occ(p->prod[i].var);
    assert(p->prod[i].exp >= 1);
    if (bvc_dag_node_is_leaf(dag, x)) {
      ivector_push(v, x);
      if (p->prod[i].exp > 1) {
        ivector_push(v, x);
      }
    }
  }
}


/*
 * Structure to store the best pair of nodes found so far and its score
 */
typedef struct bvc_pair_s {
  uint32_t score;
  bvnode_t n1;
  bvnode_t n2;
} bvc_pair_t;



/*
 * Form all pairs (r, a[i]) and store the one with maximal affinity into b
 * if the affinity score is better than b->score
 * - n = number of nodes in a
 * - all nodes of a must be different from r
 */
static void search_sum_pairs(bvc_dag_t *dag, bvc_pair_t *b, bvnode_t *a, uint32_t n, bvnode_t r) {
  uint32_t score[2];
  uint32_t i;
  bvnode_t s;

  for (i=0; i<n; i++) {
    s = a[i];
    assert(s != r);
    if (bvnode_num_occs(dag, s) > b->score) {
      affinity_scores_sum(dag, r, s, score);
      if (score[0] > b->score) {
        b->score = score[0];
        b->n1 = bvp(r);
        b->n2 = bvp(s);
      }

      if (score[1] > b->score) {
        b->score = score[1];
        b->n1 = bvp(r);
        b->n2 = bvn(s);
      }
    }
  }
}

static void search_prod_pairs(bvc_dag_t *dag, bvc_pair_t *b, bvnode_t *a, uint32_t n, bvnode_t r) {
  uint32_t i, score;
  bvnode_t s;

  for (i=0; i<n; i++) {
    s = a[i];
    if (bvnode_num_occs(dag, s) > b->score) {
      if (r == s) {
        score = affinity_score_square(dag, r);
      } else {
        score = affinity_score_prod(dag, r, s);
      }
      if (score > b->score) {
        b->score = score;
        b->n1 = bvp(r);
        b->n2 = bvp(s);
      }
    }
  }
}


/*
 * Find the pair of elements of a with maximal affinity and store it in b if
 * its score is better than b->score
 * - a = array of n distinct nodes
 */
static void full_search_sum_pairs(bvc_dag_t *dag, bvc_pair_t *b, bvnode_t *a, uint32_t n) {
  uint32_t i, m;
  bvnode_t r;

  assert(n >= 2);

  /*
   * If n is large, we limit the search to the first 3 elements of a
   */
  m = n-1;
  if (n >= 5) {
    m = 3;
  }

  for (i=0; i<m; i++) {
    r = a[i];
    if (bvnode_num_occs(dag, r) > b->score) {
      search_sum_pairs(dag, b, a+(i+1), n-(i+1), r);
    }
  }
}


static void full_search_prod_pairs(bvc_dag_t *dag, bvc_pair_t *b, bvnode_t *a, uint32_t n) {
  uint32_t i, m;
  bvnode_t r;

  assert(n >= 2);

  /*
   * If n is large, we limit the search to the first 3 elements of a
   */
  m = n-1;
  if (n >= 5) {
    m = 3;
  }

  for (i=0; i<m; i++) {
    r = a[i];
    if (bvnode_num_occs(dag, r) > b->score) {
      search_prod_pairs(dag, b, a+(i+1), n-(i+1), r);
    }
  }
}



/*
 * Select a pair of leaf nodes r, s that occur in p and store it in b if its score
 * is better than b->score
 */
static void search_pair_in_sum(bvc_dag_t *dag, bvc_pair_t *b, bvc_sum_t *p) {
  ivector_t *v;
  uint32_t n;

  v = &dag->buffer;
  assert(v->size == 0);

  sum_get_leaves(dag, p, v);
  n = v->size;
  if (n >= 2) {
    bvc_sort_nodes(dag, v);
    full_search_sum_pairs(dag, b, v->data, n);
  }

  ivector_reset(v);
}


static void search_pair_in_prod(bvc_dag_t *dag, bvc_pair_t *b, bvc_prod_t *p) {
  ivector_t *v;
  uint32_t n;

  v = &dag->buffer;
  assert(v->size == 0);

  prod_get_leaves(dag, p, v);
  n = v->size;
  if (n >= 2) {
    bvc_sort_nodes(dag, v);
    full_search_prod_pairs(dag, b, v->data, n);
  }

  ivector_reset(v);
}



/*
 * Generate an elementary node that will enable reduction of a least one
 * non-elementary node of dag.
 * - the list of non-elementary node must not be empty
 */
void bvc_dag_force_elem_node(bvc_dag_t *dag) {
  bvc_pair_t aux;
  bvc_header_t *d;
  bvc_prod_t *p;
  bvc_sum_t *q;
  bvnode_t i;

  aux.score = 0;
  aux.n1 = -1;
  aux.n2 = -1;

  i = bvc_first_complex_node(dag);
  while (i > 0) {
    assert(i <= dag->nelems);

    d = dag->desc[i];
    switch (d->tag) {
    case BVC_PROD:
      p = prod_node(d);
      assert(!prod_node_is_elementary(dag, p));
      search_pair_in_prod(dag, &aux, p);
      if (aux.score > 0) {
        // found a new pair
        assert(aux.n1 > 0 && aux.n2 > 0);
        (void) bvc_dag_pprod2(dag, aux.n1, aux.n2, d->bitsize);
        return;
      }
      break;

    case BVC_SUM:
      q = sum_node(d);
      assert(!sum_node_is_elementary(dag, q));
      if (q->len >= 2) {
        search_pair_in_sum(dag, &aux, q);
        if (aux.score > 0) {
          // found a new pair
          assert(aux.n1 > 0 && aux.n2 > 0);
          (void) bvc_dag_sum2(dag, aux.n1, aux.n2, d->bitsize);
          return;
        }
      }
      break;

    default:
      break;
    }
    i = dag->list[i].next;
  }

  // should not reach this point
  assert(false);
}



/*
 * Compilation result for node_occurrence n
 * - follow alias chain until we reach a lead node
 * - modulo signs, this is the variable of n if n is a leaf node
 *   or the variable of n' if n is aliased to n'
 * - to encode the signs, we return either bvp(x) or bvn(x)
 *   where x is a variable
 *     bvp(x) means that n is compiled to x
 *     bvn(x) means that n is compiled to (bvneg x)
 * - in all other cases, the function returns -1
 */
int32_t bvc_dag_get_nocc_compilation(bvc_dag_t *dag, node_occ_t n) {
  bvc_header_t *d;
  bvnode_t i;
  int32_t x;

  i = node_of_occ(n);
  assert(0 < i && i <= dag->nelems);
  d = dag->desc[i];

  while (d->tag == BVC_ALIAS) {
    /*
     * i is node of n
     * i --> [alias n1]
     * if n is bvp(i), then alias(n) = n1
     * if n is bvn(i), then alias(n) = n1 ^ 1
     * so alias(n) = n1 ^ sign_of(n)
     */
    n = sign_of_occ(n) ^ alias_node(d)->alias;
    i = node_of_occ(n);
    assert(0 < i && i <= dag->nelems);
    d = dag->desc[i];
  }

  if (d->tag == BVC_LEAF) {
    x = leaf_node(d)->map;
    return (x << 1) | sign_of_occ(n);
  }
<<<<<<< HEAD

  return -1;
}
=======
>>>>>>> af0ba46c

  return -1;
}<|MERGE_RESOLUTION|>--- conflicted
+++ resolved
@@ -218,10 +218,7 @@
   init_bvpoly_buffer(&dag->poly_buffer);
   init_ivector(&dag->buffer, 10);
   init_ivector(&dag->sum_buffer, 10);
-<<<<<<< HEAD
-=======
   init_ivector(&dag->use_buffer, 10);
->>>>>>> af0ba46c
   init_int_queue(&dag->node_queue, 0);
   init_int_queue(&dag->flip_queue, 0);
 }
@@ -362,10 +359,7 @@
   delete_bvpoly_buffer(&dag->poly_buffer);
   delete_ivector(&dag->buffer);
   delete_ivector(&dag->sum_buffer);
-<<<<<<< HEAD
-=======
   delete_ivector(&dag->use_buffer);
->>>>>>> af0ba46c
   delete_int_queue(&dag->node_queue);
   delete_int_queue(&dag->flip_queue);
 }
@@ -409,10 +403,7 @@
   reset_bvpoly_buffer(&dag->poly_buffer, 32); // any positive bit-size would do
   ivector_reset(&dag->buffer);
   ivector_reset(&dag->sum_buffer);
-<<<<<<< HEAD
-=======
   ivector_reset(&dag->use_buffer);
->>>>>>> af0ba46c
   int_queue_reset(&dag->node_queue);
   int_queue_reset(&dag->flip_queue);
 }
@@ -2498,19 +2489,11 @@
   z = alloc_zero(dag);
   z->header.tag = BVC_ZERO;
   z->header.bitsize = bitsize;
-<<<<<<< HEAD
 
   dag->desc[i] = &z->header;
 
   bvc_dag_move_to_elementary_list(dag, i);
 
-=======
-
-  dag->desc[i] = &z->header;
-
-  bvc_dag_move_to_elementary_list(dag, i);
-
->>>>>>> af0ba46c
   int_queue_push(&dag->node_queue, i);
 }
 
@@ -2537,9 +2520,7 @@
   }
 
   return -1;
-<<<<<<< HEAD
-}
-
+}
 
 #ifndef NDEBUG
 /*
@@ -2556,700 +2537,10 @@
   }
 
   return true;
-=======
->>>>>>> af0ba46c
 }
 #endif
 
-#ifndef NDEBUG
-/*
-<<<<<<< HEAD
- * Remove all zero exponents from p and recompute the bit hash
- */
-static void cleanup_prod(bvc_prod_t *p) {
-  uint32_t i, j, n;
-
-  j = 0;
-  n = p->len;
-  p->hash = 0;
-  for (i=0; i<n; i++) {
-    if (p->prod[i].exp > 0) {
-      p->prod[j] = p->prod[i];
-      p->hash |= bit_hash_occ(p->prod[i].var);
-      j ++;
-    }
-  }
-  p->len = j;
-}
-
-
-/*
- * Construct the product p * (r ^ e) then delete p
- */
-static bvc_prod_t *mk_prod_times_occ_power(bvc_dag_t *dag, bvc_prod_t *p, node_occ_t r, uint32_t e) {
-  bvc_prod_t *tmp;
-  uint32_t i, n;
-
-  n = p->len;
-  tmp = alloc_prod(dag, n+1);
-  tmp->header.tag = BVC_PROD;
-  tmp->header.bitsize = p->header.bitsize;
-  tmp->hash = p->hash;
-  tmp->size = n+1;
-  tmp->len = n+1;
-
-  for (i=0; i<n; i++) {
-    assert(p->prod[i].var != r && p->prod[i].exp > 0);
-    tmp->prod[i] = p->prod[i];
-  }
-  tmp->prod[n].var = r;
-  tmp->prod[n].exp = e;
-  tmp->hash |= bit_hash_occ(r);
-
-  free_prod(dag, p);
-
-  return tmp;
-}
-
-
-
-/*
- * FLIP SIGNS TO NORMALIZE
- */
-
-/*
- * Flip the sign of node i in an offset or sum node
- */
-static void flip_sign_of_node_in_offset(bvc_dag_t *dag, bvc_offset_t *d, bvnode_t i) {
-  assert(node_of_occ(d->nocc) == i);
-  d->nocc ^= 1; // flip low-order bit
-}
-
-static void flip_sign_of_node_in_sum(bvc_dag_t *dag, bvc_sum_t *d, bvnode_t i) {
-  uint32_t j, n;
-
-  n = d->len;
-  for (j=0; j<n; j++) {
-    if (node_of_occ(d->sum[j]) == i) {
-      d->sum[j] ^= 1;
-    }
-  }
-}
-
-/*
- * Flip the sign of node i in a monomial d
- * - d = descriptor of node x
- * - x := [MONO a +i], we flip the sign of x
- */
-static void flip_sign_of_node_in_monomial(bvc_dag_t *dag, bvc_mono_t *d, bvnode_t x, bvnode_t i) {
-  assert(d->nocc == bvp(i));
-  int_queue_push(&dag->flip_queue, x);
-}
-
-/*
- * Flip the sign of node i in product d
- * - d must be the descriptor of node x
- * - i must occur in the product
- * - if i's exponent is even, nothing changes
- * - if i's exponent is odd, we flip the sign of x
- */
-static void flip_sign_of_node_in_product(bvc_dag_t *dag, bvc_prod_t *d, bvnode_t x, bvnode_t i) {
-  int32_t k;
-
-  assert(pprod_is_normalized(d));
-
-  k = pprod_get_index(d, bvp(i));
-  assert(0 <= k && k < d->len && d->prod[k].var == bvp(i));
-  if ((d->prod[k].exp & 1) == 1) {
-    int_queue_push(&dag->flip_queue, x);
-  }
-}
-
-
-/*
- * Flip the sign of node i in descriptor d
- * - d must be the descriptor of node x
- */
-static void flip_sign_of_node_in_descriptor(bvc_dag_t *dag, bvc_header_t *d, bvnode_t x, bvnode_t i) {
-  switch (d->tag) {
-  case BVC_LEAF:
-  case BVC_ALIAS:
-  case BVC_ZERO:
-  case BVC_CONSTANT:
-    // should not happen
-    assert(false);
-    break;
-
-  case BVC_OFFSET:
-    flip_sign_of_node_in_offset(dag, offset_node(d), i);
-    break;
-
-  case BVC_MONO:
-    flip_sign_of_node_in_monomial(dag, mono_node(d), x, i);
-    break;
-
-  case BVC_SUM:
-    flip_sign_of_node_in_sum(dag, sum_node(d), i);
-    break;
-
-  case BVC_PROD:
-    flip_sign_of_node_in_product(dag, prod_node(d), x, i);
-    break;    
-  }
-}
-
-/*
- * Flip the sign of node i
- * - replace +i by -i and -i by +i in all nodes that depend on i.
- */
-static void flip_sign_of_node(bvc_dag_t *dag, bvnode_t i) {
-  int32_t *l;
-  uint32_t j, m;
-  bvnode_t x;
-
-  l = dag->use[i];
-  if (l != NULL) {
-    m = iv_size(l);
-    for (j=0; j<m; j++) {
-      x = l[j];
-      assert(0 < x && x <= dag->nelems);
-      flip_sign_of_node_in_descriptor(dag, dag->desc[x], x, i);
-    }
-  }
-}
-
-
-/*
- * Flip the signs of all nodes in the flip_queue
- */
-static void propagate_flips(bvc_dag_t *dag) {
-  int_queue_t *queue;
-  bvnode_t i;
-
-  queue = &dag->flip_queue;
-  while (! int_queue_is_empty(queue)) {
-    i = int_queue_pop(queue);
-    flip_sign_of_node(dag, i);
-  }
-}
-
-/*
- * SUM REDUCTION
- */
-
-/*
- * Node for c * n:
- * - return -1 if c is zero
- */
-static node_occ_t simple_mono_in_sum(bvc_dag_t *dag, int32_t c, node_occ_t n) {
-  uint32_t bitsize;
-  uint64_t a;
-  node_occ_t mono;
-
-  mono = -1;
-  bitsize = bvc_dag_occ_bitsize(dag, n);
-  if (bitsize > 64) {
-    if (c != 0) mono = bvc_dag_simple_mono(dag, c, n, bitsize);
-  } else {
-    a = norm64((uint64_t) c, bitsize);
-    if (a != 0) mono = bvc_dag_mono64(dag, a, n, bitsize);
-  }
-
-  return mono;
-}
-
-/*
- * Remove duplicates from v
- * - the duplicate is either +n or -n
- */
-static void normalize_sum_after_replace(bvc_dag_t *dag, ivector_t *v, node_occ_t n) {
-  uint32_t i, j, m;
-  node_occ_t x;
-  int32_t c;
-
-  m = v->size;
-  for (;;) {
-    c = 0;
-    // compute c := coefficient of n in v
-    // and remove all occurrences of n from v
-    j = 0;
-    for (i=0; i<m; i++) {
-      x = v->data[i];
-      if (same_node(x, n)) {
-	if (x == n) {
-	  c ++;
-	} else {
-	  assert(x == negate_occ(n));
-	  c --;
-	}
-      } else {
-	v->data[j] = x;
-	j ++;
-      }
-    }
-
-    assert(j <= m);
-
-    // construct x := c * n
-    x = simple_mono_in_sum(dag, c, n);
-    if (x < 0) break; // c * n is zero so we're done
-
-    // add c * n to vector v
-    v->data[j] = x;
-    if (same_node(x, n)) break; // c * n is either +n or -n so we're done
-
-    // x may be a duplicate now
-    n = x;
-    m = j;
-  }
-
-  v->size = j;
-}
-
-/*
- * Replace the pair n1, n2 by n in p->sum
- * - n1 and n2 occur in p->sum at index k1 and k2 respectively
- * - store the result in vector dag->sum_buffer
- */
-static void replace_pair_in_sum(bvc_dag_t *dag, bvc_sum_t *p, node_occ_t n, node_occ_t n1, node_occ_t n2,
-				uint32_t k1, uint32_t k2) {
-  ivector_t *v;
-  uint32_t i, m;
-  node_occ_t x;
-  bool has_duplicate;
-
-  assert(k1 < p->len && p->sum[k1] == n1);
-  assert(k2 < p->len && p->sum[k2] == n2);
-  assert(k1 != k2);
-
-  // construct v := nodes in p->sum with n1 and n2 removed and n added.
-  // set has_duplicate to true if p->sum already contains n or -n
-  v = &dag->sum_buffer;
-  ivector_reset(v);
-  has_duplicate = false;
-
-  m = p->len;
-  for (i=0; i<m; i++) {
-    if (i != k1 && i != k2) {
-      x = p->sum[i];
-      ivector_push(v, x);
-      has_duplicate |= same_node(x, n);
-    }
-  }
-  ivector_push(v, n);
-
-  if (has_duplicate) {
-    normalize_sum_after_replace(dag, v, n);
-  }
-}
-
-
-/*
- * Replace n0 by n1 in p->sum
- * - store the result in dag->sum_buffer
- */
-static void replace_node_in_sum(bvc_dag_t *dag, bvc_sum_t *p, bvnode_t n0, node_occ_t n1) {
-  ivector_t *v;
-  uint32_t i, m;
-  node_occ_t x;
-  bool has_duplicate;
-
-  v = &dag->sum_buffer;
-  ivector_reset(v);
-  has_duplicate = false;
-
-  m = p->len;
-  for (i=0; i<m; i++) {
-    x = p->sum[i];
-    if (node_of_occ(x) ==  n0) {
-      // either x == +n0 or x == -n0
-      // in the first case, we replace x by n1
-      // in the second case, we replace  x by not(n1) = n1 ^ 1
-      x = n1 ^ sign_of_occ(x);
-    } else {
-      has_duplicate |= same_node(x, n1);
-    }
-    ivector_push(v, x);
-  }
-
-  if (has_duplicate) {
-    normalize_sum_after_replace(dag, v, n1);
-  }
-}
-
-
-/*
- * Change the definition of a sum node i
- * - p = descriptor of node i
- * - a = new array of nodes = new definition
- * - n = number of elements in a
- */
-static void rebuild_sum(bvc_dag_t *dag, bvc_sum_t *p, bvnode_t i, node_occ_t *a, uint32_t n) {
-  uint32_t j, m;
-  node_occ_t x;
-
-  assert(n <= p->len);
-
-  if (n == 0) {
-    // i is reduced to zero
-    convert_to_zero(dag, i);
-  } else if (n == 1) {
-    // i is reduced to a single node
-    convert_to_alias(dag, i, a[0]);
-  } else {
-    // i remains a sum
-    m = p->len;
-    for (j=0; j<m; j++) {
-      x = p->sum[j];
-      bvc_dag_remove_dependent(dag, node_of_occ(x), i);
-    }
-
-    p->hash = 0;
-    for (j=0; j<n; j++) {
-      x = a[j];
-      p->sum[j] = x;
-      p->hash |= bit_hash_occ(x);
-      bvc_dag_add_dependency(dag, node_of_occ(x), i);
-    }
-    p->len = n;
-
-    if (sum_node_is_elementary(dag, p)) {
-      bvc_dag_move_to_elementary_list(dag, i);
-    }
-  }
-}
-
-
-/*
- * Replace the pair n1, n2 by n in p->sum:
- * - p must be the descriptor of node i
- * - n1 and n2 must occur in p at position k1 and k2, respectively
- * - move i to the elementary list if p becomes elementary
- */
-static void rewrite_pair_in_sum(bvc_dag_t *dag, bvc_sum_t *p, bvnode_t i,
-				node_occ_t n, node_occ_t n1, node_occ_t n2, uint32_t k1, uint32_t k2) {
-  ivector_t *v;
-  uint32_t m;
-
-  // compute the reduced sum in dag->sum_buffer
-  replace_pair_in_sum(dag, p, n, n1, n2, k1, k2);
-
-  v = &dag->sum_buffer;
-  m = v->size;
-  assert(m < p->len);
-  rebuild_sum(dag, p, i, v->data, m);
-}
-
-/*
- * Simplify sum when n0 is aliased to n1
- * - replace n0 by n1 in p
- * - p must be the descriptor of node i
- * - n0 must occur in p
- */
-static void alias_node_in_sum(bvc_dag_t *dag, bvc_sum_t *p, bvnode_t i, bvnode_t n0, node_occ_t n1) {
-  ivector_t *v;
-  uint32_t m;
-
-  // replace n0 by n1 then normalize
-  replace_node_in_sum(dag, p, n0, n1);
-
-  v = &dag->sum_buffer;
-  m = v->size;
-  assert(m <= p->len);
-  rebuild_sum(dag, p, i, v->data, m);
-}
-
-
-/*
- * Simplify sum when n is converted to zero:
- * - remove n from p
- * - p must be the descriptor of node i
- * - either +n or -n must occur in p
- */
-static void zero_node_in_sum(bvc_dag_t *dag, bvc_sum_t *p, bvnode_t i, bvnode_t n) {
-  uint32_t j, k, m;
-  node_occ_t x;
-
-  assert(p->len >= 2);
-
-  m = p->len;
-
-  if (m == 2) {
-    if (node_of_occ(p->sum[0]) ==  n) {
-      // i := aliased to p->sum[1]
-      convert_to_alias(dag, i, p->sum[1]);
-    } else {
-      assert(node_of_occ(p->sum[1]) == n);
-      // i := aliase to p->sum[0]
-      convert_to_alias(dag, i, p->sum[0]);
-    }
-  } else {
-    // i := shorter sum
-    k = 0;
-    p->hash = 0;
-    for (j=0; j<m; j++) {
-      x = p->sum[j];
-      if (node_of_occ(x) != n) {
-	p->sum[k] = j;
-	p->hash |= bit_hash_occ(x);
-	k ++;
-      }
-    }
-    assert(k == m-1);
-    p->len = k;
-    bvc_dag_remove_dependent(dag, n, i);
-
-    if (sum_node_is_elementary(dag, p)) {
-      bvc_dag_move_to_elementary_list(dag, i);
-    }
-  }
-}
-
-
-
-/*
- * PRODUCT REDUCTION
- */
-
-/*
- * Simplify a product when n0 is aliased to n1
- * - this removes n0 from p and multiplies 
- * - p must be the descriptor of node i
- * - n0 must occur in p
- */
-static void alias_node_in_product(bvc_dag_t *dag, bvc_prod_t *p, bvnode_t i, bvnode_t n0, node_occ_t n) {
-  int32_t k0, k;
-  uint32_t e0;
-  bool flip_sign;
-  
-  assert(pprod_is_normalized(p));
-
-  k0 = pprod_get_index(p, bvp(n0));
-  assert(0 <= k0 && k0 < p->len && p->prod[k0].var == bvp(n0));
-
-  e0 = p->prod[k0].exp;
-
-  // we'll have to flip the sign if e0 is odd and n is a negative occurrence
-  flip_sign = ((e0 & 1) == 1) && sign_of_occ(n) == 1;
-
-  // force n to be positive
-  n = unsigned_occ(n);
-  assert(sign_of_occ(n) == 0);
-
-  k = pprod_get_index(p, n);
-  if (k < 0) {
-    // n does not occur in p. We just replace n0 by n
-    p->prod[k0].var = n;
-  } else {
-    // n does occur in p.
-    assert(k < p->len && p->prod[k0].var == n);
-    p->prod[k0].exp = 0;
-    p->prod[k].exp += e0;
-    cleanup_prod(p);
-  }
-
-  assert(pprod_is_normalized(p));
-  if (prod_node_is_elementary(dag, p)) {
-    bvc_dag_move_to_elementary_list(dag, i);
-  }
-
-  if (flip_sign) {
-    int_queue_push(&dag->flip_queue, i);
-    propagate_flips(dag);
-  }
-}
-
-
-
-/*
- * Simplify node x after node i is converted to zero
- * - d = descriptor of node x
- * - d must contain i
- */
-static void zero_node_in_descriptor(bvc_dag_t *dag, bvc_header_t *d, bvnode_t x, bvnode_t i) {
-  switch (d->tag) {
-  case BVC_SUM:
-    zero_node_in_sum(dag, sum_node(d), x, i);
-    break;
-
-  case BVC_MONO:
-  case BVC_PROD:
-    convert_to_zero(dag, x);
-    break;
-
-  default:
-    // don't touch x.
-    // we could convert OFFSET nodes to CONSTANT NODES?
-    break;
-  }
-}
-
-/*
- * Simplify nodes that depend on i after i is converted to zero
- */
-static void propagate_zero_node(bvc_dag_t *dag, bvnode_t i) {
-  int32_t *l;
-  uint32_t j, m;
-  bvnode_t x;
-
-  assert(bvc_dag_node_is_zero(dag, i));
-
-  l = dag->use[i];
-  if (l != NULL) {
-    m = iv_size(l);
-    for (j=0; j<m; j++) {
-      x = l[j];
-      assert(0 < x && x <= dag->nelems);
-      zero_node_in_descriptor(dag, dag->desc[x], x, i);
-    }
-  }
-}
-
-
-
-/*
- * Replace i by n in descriptor d
- * - i is known to occur in d
- * - d is the descriptor of node x
- */
-static void alias_node_in_offset(bvc_dag_t *dag, bvc_offset_t *d, bvnode_t x, bvnode_t i, node_occ_t n) {
-  // if d->nocc == bvp(i) then d->nocc := n
-  // if d->nocc == bvn(i) then d->nocc := negate(n);
-  assert(node_of_occ(d->nocc) == i);
-  d->nocc = n ^ sign_of_occ(d->nocc);
-  if (offset_node_is_elementary(dag, d)) {
-    bvc_dag_move_to_elementary_list(dag, x);
-  }
-}
-
-static void alias_node_in_mono(bvc_dag_t *dag, bvc_mono_t *d, bvnode_t x, bvnode_t i, node_occ_t n) {
-  assert(d->nocc == bvp(i));
-  d->nocc = unsigned_occ(n);
-  if (mono_node_is_elementary(dag, d)) {
-    bvc_dag_move_to_elementary_list(dag, x);
-  }
-
-  if (sign_of_occ(n) == 1) {
-    int_queue_push(&dag->flip_queue, x);
-    propagate_flips(dag);
-  }
-}
-
-
-/*
- * Simplify node x after i is aliased to n
- * - d = descriptor of node x
- * - i must occur in d
- */
-static void alias_node_in_descriptor(bvc_dag_t *dag, bvc_header_t *d, bvnode_t x, bvnode_t i, node_occ_t n) {
-  switch (d->tag) {
-  case BVC_LEAF:
-  case BVC_ALIAS:
-  case BVC_ZERO:
-  case BVC_CONSTANT:
-    // should not happen
-    assert(false);
-    break;
-
-  case BVC_OFFSET:
-    alias_node_in_offset(dag, offset_node(d), x, i, n);
-    break;
-
-  case BVC_MONO:
-    alias_node_in_mono(dag, mono_node(d), x, i, n);
-    break;
-
-  case BVC_SUM:
-    alias_node_in_sum(dag, sum_node(d), x, i, n);
-    break;
-
-  case BVC_PROD:
-    alias_node_in_product(dag, prod_node(d), x, i, n);
-    break;
-  }
-}
-
-
-/*
- * Simplify nodes that depend on i after i is aliased to node n
- */
-static void propagate_alias_node(bvc_dag_t *dag, bvnode_t i, node_occ_t n) {
-  int32_t *l;
-  uint32_t j, m;
-  bvnode_t x;
-
-  assert(bvc_dag_node_is_alias(dag, i));
-
-  l = dag->use[i];
-  if (l != NULL) {
-    m = iv_size(l);
-    for (j=0; j<m; j++) {
-      x = l[j];
-      assert(0 < x && x <= dag->nelems);
-      alias_node_in_descriptor(dag, dag->desc[x], x, i, n);
-      bvc_dag_add_dependency(dag, node_of_occ(n), x);  // now x depends on n
-    }
-    delete_index_vector(l);
-    dag->use[i] = NULL;
-  }
-}
-
-
-/*
- * Propagate simplifications
- * - the queue stores nodes that were converted to zero or aliased to some occurrence n
- */
-static void propagate_simplifications(bvc_dag_t *dag) {
-  int_queue_t *queue;
-  bvc_alias_t *d;
-  bvnode_t i;
-
-  queue = &dag->node_queue;
-  while (! int_queue_is_empty(queue)) {
-    i = int_queue_pop(queue);
-    if (bvc_dag_node_is_zero(dag, i)) {
-      propagate_zero_node(dag, i);
-    } else {
-      d = bvc_dag_node_alias(dag, i);
-      propagate_alias_node(dag, i, d->alias);
-    }
-  }
-}
-
-
-
-
-/*
- * Check whether node i is a sum that contains +n1 and +n2 or -n1 and -n2
- * If so replace the pair n1, n2 by n in node i
- * - h = bit hash of {n1, n2}
- */
-static void try_reduce_sum(bvc_dag_t *dag, bvnode_t i, uint32_t h, node_occ_t n, node_occ_t n1, node_occ_t n2) {
-  bvc_header_t *d;
-  bvc_sum_t *p;
-  uint32_t j, m;
-  int32_t k1, k2;
-  int32_t l1, l2;
-
-  assert(0 < i && i <= dag->nelems && !same_node(n1, n2));
-=======
- * Check that all variables in a power product denote positive nodes
- * and that all the exponents are positive
- */
-static bool pprod_is_normalized(bvc_prod_t *p) {
-  uint32_t i, n;
-
-  n = p->len;
-  for (i=0; i<n; i++) {
-    if (sign_of_occ(p->prod[i].var) != 0) return false;
-    if (p->prod[i].exp == 0) return false;
-  }
->>>>>>> af0ba46c
-
-  return true;
-}
-#endif
-
+ 
 /*
  * Remove all zero exponents from p and recompute the bit hash
  */
@@ -4905,12 +4196,6 @@
     x = leaf_node(d)->map;
     return (x << 1) | sign_of_occ(n);
   }
-<<<<<<< HEAD
-
-  return -1;
-}
-=======
->>>>>>> af0ba46c
 
   return -1;
 }