--- conflicted
+++ resolved
@@ -1444,15 +1444,6 @@
     if (ok) {
       (*weq->stats.array_check_calls) ++;
 
-<<<<<<< HEAD
-      if (USE_ARRAY_DIFF) {
-        ok = weq_graph_array_ext_diff_check(weq, conflict, &array_eq_terms, NULL);
-      }
-    }
-
-    if (ok) {
-=======
->>>>>>> f0676144
       weq_graph_array_build_weak_eq_graph(weq, &array_terms);
       ok = weq_graph_array_read_over_write_check(weq, conflict, &select_terms); 
     }
