/*
 * This file is part of the Yices SMT Solver.
 * Copyright (C) 2017 SRI International.
 *
 * Yices is free software: you can redistribute it and/or modify
 * it under the terms of the GNU General Public License as published by
 * the Free Software Foundation, either version 3 of the License, or
 * (at your option) any later version.
 *
 * Yices is distributed in the hope that it will be useful,
 * but WITHOUT ANY WARRANTY; without even the implied warranty of
 * MERCHANTABILITY or FITNESS FOR A PARTICULAR PURPOSE.  See the
 * GNU General Public License for more details.
 *
 * You should have received a copy of the GNU General Public License
 * along with Yices.  If not, see <http://www.gnu.org/licenses/>.
 */

#include "uf_plugin.h"

#include "mcsat/trail.h"
#include "mcsat/tracing.h"
#include "mcsat/watch_list_manager.h"
#include "mcsat/utils/scope_holder.h"
#include "mcsat/value.h"

#include "mcsat/eq/equality_graph.h"

#include "utils/int_array_sort2.h"
#include "utils/int_array_hsets.h"
#include "utils/int_hash_sets.h"

#include "utils/ptr_array_sort2.h"
#include "utils/ptr_hash_map.h"
#include "utils/refcount_strings.h"

#include "model/models.h"

#include "terms/terms.h"
#include "inttypes.h"

<<<<<<< HEAD
#include "api/yices_api_lock_free.h"
=======
#define DECIDE_FUNCTION_VALUE_START UINT32_MAX/64
>>>>>>> 571e703e

typedef struct {

  /** The plugin interface */
  plugin_t plugin_interface;

  /** The plugin context */
  plugin_context_t* ctx;

  /** Scope holder for the int variables */
  scope_holder_t scope;

  /** Conflict  */
  ivector_t conflict;

  /** The term manager (no ITE simplification) */
  term_manager_t* tm;

  /** Equality graph */
  eq_graph_t eq_graph;

  /** Stuff added to eq_graph */
  ivector_t eq_graph_addition_trail;

<<<<<<< HEAD
  /** Array terms */
  ivector_t array_terms;

  /** Array eq_graph nodes */
  ivector_t eq_graph_array_nodes;

  /** Select terms */
  ivector_t select_terms;

  /** Select eq_graph nodes */
  ivector_t eq_graph_select_nodes;

  /** Map from types to diff symbols */
  int_hmap_t type_to_diff;

  /** Set of Diff Funs */
  int_hset_t diff_funs;

  /** Map: terms to fun_nodes */
  ptr_hmap_t fun_node_map;
=======
  /** Function alues to types map */
  ptr_hmap_t fun_val_type_map;
>>>>>>> 571e703e

  /** Tmp vector */
  int_mset_t tmp;

  struct {
    statistic_int_t* egraph_terms;
    statistic_int_t* propagations;
    statistic_int_t* conflicts;
    statistic_avg_t* avg_conflict_size;
    statistic_avg_t* avg_explanation_size;
  } stats;

  /** Exception handler */
  jmp_buf* exception;

} uf_plugin_t;


/*
 * Weakly Equivalent Arrays: data structure
 */

typedef struct fun_node_s {
  term_t t;
  struct fun_node_s* p;
  term_t pi;
  struct fun_node_s* s;
} fun_node_t;  

static inline fun_node_t *new_node() {
  fun_node_t *n = safe_malloc(sizeof(fun_node_t));
  n->t = NULL_TERM;
  n->p = NULL;
  n->pi = NULL_TERM;
  n->s  = NULL;
  return n;
}

static fun_node_t* get_rep(fun_node_t* n, int_hset_t* path_idx_set) {
  if (n->p == NULL)
    return n;
  if (path_idx_set != NULL)
    int_hset_add(path_idx_set, n->pi);
  return get_rep(n->p, path_idx_set);
}

static fun_node_t* get_rep_i(fun_node_t* n, term_t idx, int_hset_t* path_idx_set) {
  if (n->p == NULL)
    return n;
  if (n->pi != idx) {
    // record indices
    if (path_idx_set)
      int_hset_add(path_idx_set, n->pi);
    return get_rep_i(n->p, idx, path_idx_set);
  }
  if (n->s == NULL)
    return n;
  return get_rep_i(n->s, idx, path_idx_set);
}

static void make_rep_i(fun_node_t* n) {
  if (n->s == NULL)
    return;
  if (n->s->pi != n->pi) {
    n->s = n->s->p;
    make_rep_i(n);
  } else {
    make_rep_i(n->s);
    n->s->s = n->s;
    n->s = NULL;
  }
}

static void make_rep(fun_node_t* n) {
  if (n->p == NULL)
    return;
  make_rep(n->p);
  // invert primary edge
  n->p->p = n;
  n->p->pi = n->pi;
  n->p = NULL;
  make_rep_i(n);
}

static void add_secondary(int_array_hset_t* idx_set, fun_node_t* a, fun_node_t* b) {
  if (a == b)
    return;

  bool rm_idx;
  rm_idx = false;
  if (int_array_hset_find(idx_set, idx_set->size, &a->pi) == NULL &&
      get_rep_i(a, a->pi, NULL) != b) {
    make_rep_i(a);
    a->s = b;
    rm_idx = true;
  }

  int_array_hset_get(idx_set, idx_set->size, &a->pi);
  add_secondary(idx_set, a->p, b);
  if (rm_idx)
    int_array_hset_remove(idx_set, idx_set->size, &a->pi);
}

static void add_store(fun_node_t* a, fun_node_t* b, term_t idx) {
  make_rep(b);
  if (get_rep(a, NULL) == b) {
    int_array_hset_t s;
    init_int_array_hset(&s, 0);
    int_array_hset_get(&s, s.size, &idx);
    assert(int_array_hset_find(&s, s.size, &idx) != NULL);
    add_secondary(&s, a, b);
    delete_int_array_hset(&s);
  } else {
    b->p = a;
    b->pi = idx;
  }
}

/* * */

static
void clear_fun_node_map(ptr_hmap_t *m) {
  ptr_hmap_pair_t *p;
  for (p = ptr_hmap_first_record(m);
       p != NULL;
       p = ptr_hmap_next_record(m, p)) {
    safe_free((fun_node_t *) p->val);
  }
  ptr_hmap_reset(m);
}


static
void uf_plugin_stats_init(uf_plugin_t* uf) {
  // Add statistics
  uf->stats.propagations = statistics_new_int(uf->ctx->stats, "mcsat::uf::propagations");
  uf->stats.conflicts = statistics_new_int(uf->ctx->stats, "mcsat::uf::conflicts");
  uf->stats.egraph_terms = statistics_new_int(uf->ctx->stats, "mcsat::uf::egraph_terms");
  uf->stats.avg_conflict_size = statistics_new_avg(uf->ctx->stats, "mcsat::uf::avg_conflict_size");
  uf->stats.avg_explanation_size = statistics_new_avg(uf->ctx->stats, "mcsat::uf::avg_explanation_size");
}

static
void uf_plugin_bump_terms_and_reset(uf_plugin_t* uf, int_mset_t* to_bump) {
  uint32_t i;
  for (i = 0; i < to_bump->element_list.size; ++ i) {
    term_t t = to_bump->element_list.data[i];
    variable_t t_var = variable_db_get_variable_if_exists(uf->ctx->var_db, t);
    if (t != variable_null) {
      int_hmap_pair_t* find = int_hmap_find(&to_bump->count_map, t);
      uf->ctx->bump_variable_n(uf->ctx, t_var, find->val);
    }
  }
  int_mset_clear(to_bump);
}

static
void uf_plugin_construct(plugin_t* plugin, plugin_context_t* ctx) {
  uf_plugin_t* uf = (uf_plugin_t*) plugin;

  uf->ctx = ctx;

  scope_holder_construct(&uf->scope);
  init_ivector(&uf->conflict, 0);
  init_ptr_hmap(&uf->fun_val_type_map, 0);
  int_mset_construct(&uf->tmp, NULL_TERM);

  // Terms
  ctx->request_term_notification_by_kind(ctx, APP_TERM, false);
  ctx->request_term_notification_by_kind(ctx, ARITH_RDIV, false);
  ctx->request_term_notification_by_kind(ctx, ARITH_IDIV, false);
  ctx->request_term_notification_by_kind(ctx, ARITH_MOD, false);
  ctx->request_term_notification_by_kind(ctx, EQ_TERM, false);
  ctx->request_term_notification_by_kind(ctx, UPDATE_TERM, false);

  // Types
  ctx->request_term_notification_by_type(ctx, UNINTERPRETED_TYPE);
  ctx->request_term_notification_by_type(ctx, FUNCTION_TYPE);

  // Decisions
  ctx->request_decision_calls(ctx, UNINTERPRETED_TYPE);
  ctx->request_decision_calls(ctx, FUNCTION_TYPE);

  // Equality graph
  eq_graph_construct(&uf->eq_graph, ctx, "uf");
  init_ivector(&uf->eq_graph_addition_trail, 0);

  init_ivector(&uf->array_terms, 0);
  init_ivector(&uf->eq_graph_array_nodes, 0);
  init_ivector(&uf->select_terms, 0);
  init_ivector(&uf->eq_graph_select_nodes, 0);

  init_int_hmap(&uf->type_to_diff, 0);
  init_int_hset(&uf->diff_funs, 0);
  init_ptr_hmap(&uf->fun_node_map, 0);
  
  // stats
  uf_plugin_stats_init(uf);
}

static
void uf_plugin_destruct(plugin_t* plugin) {
  uf_plugin_t* uf = (uf_plugin_t*) plugin;
  scope_holder_destruct(&uf->scope);
  delete_ivector(&uf->conflict);
  delete_ptr_hmap(&uf->fun_val_type_map);
  int_mset_destruct(&uf->tmp);
  eq_graph_destruct(&uf->eq_graph);
  delete_ivector(&uf->eq_graph_addition_trail);
  delete_ivector(&uf->array_terms);
  delete_ivector(&uf->eq_graph_array_nodes);
  delete_ivector(&uf->select_terms);
  delete_ivector(&uf->eq_graph_select_nodes);

  delete_int_hmap(&uf->type_to_diff);
  delete_int_hset(&uf->diff_funs);
  clear_fun_node_map(&uf->fun_node_map);
  delete_ptr_hmap(&uf->fun_node_map);
}

static
void uf_plugin_process_eq_graph_propagations(uf_plugin_t* uf, trail_token_t* prop) {
  // Process any propagated terms
  if (eq_graph_has_propagated_terms(&uf->eq_graph)) {
    uint32_t i = 0;
    ivector_t eq_propagations;
    init_ivector(&eq_propagations, 0);
    eq_graph_get_propagated_terms(&uf->eq_graph, &eq_propagations);
    for (; i < eq_propagations.size; ++ i) {
      // Term to propagate
      term_t t = eq_propagations.data[i];
      // Variable to propagate
      variable_t t_var = variable_db_get_variable_if_exists(uf->ctx->var_db, t);
      if (t_var != variable_null) {
        // Only set values of uninterpreted and boolean type
        type_kind_t t_type_kind = term_type_kind(uf->ctx->terms, t);
<<<<<<< HEAD
        if (t_type_kind == UNINTERPRETED_TYPE ||
	    t_type_kind == FUNCTION_TYPE ||
=======
        if (t_type_kind == FUNCTION_TYPE ||
	    t_type_kind == UNINTERPRETED_TYPE ||
>>>>>>> 571e703e
	    t_type_kind == BOOL_TYPE) {
          const mcsat_value_t* v = eq_graph_get_propagated_term_value(&uf->eq_graph, t);
          if (!trail_has_value(uf->ctx->trail, t_var)) {
            if (ctx_trace_enabled(uf->ctx, "mcsat::eq::propagate")) {
              FILE* out = ctx_trace_out(uf->ctx);
              ctx_trace_term(uf->ctx, t);
              fprintf(out, " -> ");
              mcsat_value_print(v, out);
              fprintf(out, "\n");
            }
	    
            prop->add(prop, t_var, v);
            (*uf->stats.propagations) ++;
          } else {
            // Ignore, we will report conflict
          }
        }
      }
    }
    delete_ivector(&eq_propagations);
  }
}

static fun_node_t *uf_plugin_get_fun_node(uf_plugin_t* uf, term_t t) {
  term_t t_rep = eq_graph_term_get_rep(&uf->eq_graph, t);
  ptr_hmap_pair_t *v = ptr_hmap_find(&uf->fun_node_map, t_rep);
  if (v == NULL) {
    v = ptr_hmap_get(&uf->fun_node_map, t_rep);
    fun_node_t *n = new_node();
    n->t = t_rep;
    v->val = n;
    return n;
  } else {
    return (fun_node_t *) v->val;
  }
}

static void uf_plugin_add_diff_terms_vars(uf_plugin_t* uf, term_t arr) {
  term_table_t* terms = uf->ctx->terms;
  type_t arr_type = term_type(terms, arr);
  type_t idx_type = function_type_domain(uf->ctx->types, arr_type, 0);

  term_t diff_fun;
  int_hmap_pair_t *diff = int_hmap_find(&uf->type_to_diff, arr_type);
  if (diff != NULL) {
    diff_fun = diff->val;
  } else {
    type_t dom[] = {arr_type, arr_type};
    type_t diff_fun_type = function_type(uf->ctx->types, idx_type, 2, dom);
    diff_fun = new_uninterpreted_term(terms, diff_fun_type);

    char fun_name_str[10];
    sprintf(fun_name_str, "diff_%i", uf->type_to_diff.nelems);
    set_term_name(terms, diff_fun, clone_string(fun_name_str));

    int_hmap_add(&uf->type_to_diff, arr_type, diff_fun);
    int_hset_add(&uf->diff_funs, diff_fun);
  }

  variable_db_get_variable(uf->ctx->var_db, arr);
  uint32_t i;
  for (i = 0; i < uf->array_terms.size; ++ i) {
    term_t arr2 = uf->array_terms.data[i];

    if (arr == arr2)
      continue;

    type_t arr2_type = term_type(terms, arr2);
    if (arr_type == arr2_type) {
      variable_db_get_variable(uf->ctx->var_db, arr2);
      variable_t v;
      v = variable_db_get_variable(uf->ctx->var_db, _o_yices_eq(arr, arr2));
      if (trail_has_value(uf->ctx->trail, v)) {
	assert(false);
      }

      term_t args[2];
      if (arr < arr2) {
	args[0] = arr;
	args[1] = arr2;
      } else {
	args[0] = arr2;
	args[1] = arr;
      }
      term_t diff_term = app_term(terms, diff_fun, 2, args);
      term_t select_arg[] = {diff_term};
      term_t diff_select1 = app_term(terms, arr, 1, select_arg);
      term_t diff_select2 = app_term(terms, arr2, 1, select_arg);
      //v = variable_db_get_variable(uf->ctx->var_db, diff_term);
      //v = variable_db_get_variable(uf->ctx->var_db, diff_select1);
      //v = variable_db_get_variable(uf->ctx->var_db, diff_select2);
      v = variable_db_get_variable(uf->ctx->var_db, _o_yices_eq(diff_select1, diff_select2));
      if (trail_has_value(uf->ctx->trail, v)) {
	assert(false);
      }
    }
  }
}

static
void uf_plugin_add_to_eq_graph(uf_plugin_t* uf, term_t t, bool record) {

  term_table_t* terms = uf->ctx->terms;

  // The kind
  term_kind_t t_kind = term_kind(terms, t);

  // Add to equality graph
  composite_term_t* t_desc = NULL;
  uint32_t children_start = 0;
  eq_node_id_t eq_node = eq_node_null;
  switch (t_kind) {
  case APP_TERM:
    t_desc = app_term_desc(terms, t);
<<<<<<< HEAD
    eq_node = eq_graph_add_ufun_term(&uf->eq_graph, t, t_desc->arg[0], t_desc->arity - 1, t_desc->arg + 1);
    // check if the app term is an array select
    if ((is_function_term(terms, t_desc->arg[0]) &&
	 term_kind(terms, t_desc->arg[0]) == UNINTERPRETED_TERM &&
	 !int_hset_member(&uf->diff_funs, t_desc->arg[0])) ||
	term_kind(terms, t_desc->arg[0]) == UPDATE_TERM) {
      ivector_push(&uf->select_terms, t);
      ivector_push(&uf->eq_graph_select_nodes, eq_node);
    } else {
      children_start = 1;
    }
    break;
  case UPDATE_TERM:
    //uf_plugin_add_diff_terms_vars(uf, t);
    t_desc = update_term_desc(terms, t);
    eq_node = eq_graph_add_ifun_term(&uf->eq_graph, t, UPDATE_TERM, t_desc->arity, t_desc->arg);

    //term_t r = app_term(terms, t, t_desc->arity - 2, t_desc->arg + 1);
    //variable_db_get_variable(uf->ctx->var_db, r);
    //term_t r_lemma = _o_yices_eq(r, t_desc->arg[t_desc->arity - 1]);
    //term_t r_lemma_args[] = {r, t_desc->arg[t_desc->arity - 1]};
    //variable_db_get_variable(uf->ctx->var_db, r_lemma);
    //eq_graph_add_ifun_term(&uf->eq_graph, r_lemma, EQ_TERM, 2, r_lemma_args);

    ivector_push(&uf->array_terms, t);
    ivector_push(&uf->eq_graph_array_nodes, eq_node);
=======
    eq_graph_add_ufun_term(&uf->eq_graph, t, t_desc->arg[0], t_desc->arity - 1, t_desc->arg + 1);
    //children_start = 1;
>>>>>>> 571e703e
    break;
  case ARITH_RDIV:
    t_desc = arith_rdiv_term_desc(terms, t);
    eq_graph_add_ifun_term(&uf->eq_graph, t, ARITH_RDIV, 2, t_desc->arg);
    break;
  case ARITH_IDIV:
    t_desc = arith_idiv_term_desc(terms, t);
    eq_graph_add_ifun_term(&uf->eq_graph, t, ARITH_IDIV, 2, t_desc->arg);
    break;
  case ARITH_MOD:
    t_desc = arith_mod_term_desc(terms, t);
    eq_graph_add_ifun_term(&uf->eq_graph, t, ARITH_MOD, 2, t_desc->arg);
    break;
  case EQ_TERM:
    t_desc = eq_term_desc(terms, t);
    eq_graph_add_ifun_term(&uf->eq_graph, t, EQ_TERM, 2, t_desc->arg);
    // remember array terms
    uint32_t i;
    for (i = 0; i < 2; ++ i) {
      if (is_function_term(terms, t_desc->arg[i]) &&
	  term_kind(terms, t_desc->arg[i]) == UNINTERPRETED_TERM) {
	//uf_plugin_add_diff_terms_vars(uf, t_desc->arg[i]);
	//for (j = 0; j < uf->array_terms.size; ++j) {
	  //variable_db_get_variable(uf->ctx->var_db,
	  //				   _o_yices_eq(uf->array_terms.data[j], t_desc->arg[i]));
	//}
	ivector_push(&uf->array_terms, t_desc->arg[i]);
	ivector_push(&uf->eq_graph_array_nodes, t_desc->arg[i]);
      }
    }
    break;
  default:
    assert(false);
  }

  // Make sure the subterms are registered
  uint32_t i;
  for (i = children_start; i < t_desc->arity; ++ i) {
    term_t c = t_desc->arg[i];
    variable_t c_var = variable_db_get_variable(uf->ctx->var_db, c);
    if (trail_has_value(uf->ctx->trail, c_var)) {
      // we need to process it if we ignored it
      if (eq_graph_term_is_rep(&uf->eq_graph, c)) {
        eq_graph_propagate_trail_assertion(&uf->eq_graph, c);
      }
    }
  }

  // Record addition so we can re-add on backtracks
  if (record) {
    (*uf->stats.egraph_terms) ++;
    ivector_push(&uf->eq_graph_addition_trail, t);
  }
}


static
void uf_plugin_new_term_notify(plugin_t* plugin, term_t t, trail_token_t* prop) {
  uf_plugin_t* uf = (uf_plugin_t*) plugin;
  term_table_t* terms = uf->ctx->terms;

  if (ctx_trace_enabled(uf->ctx, "mcsat::new_term")) {
    ctx_trace_printf(uf->ctx, "uf_plugin_new_term_notify: ");
    ctx_trace_term(uf->ctx, t);
  }

  term_kind_t t_kind = term_kind(terms, t);

  switch (t_kind) {
  case ARITH_MOD:
  case ARITH_IDIV:
  case ARITH_RDIV:
  case APP_TERM:
  case UPDATE_TERM:
  case EQ_TERM:
    // Application terms (or other terms we treat as uninterpreted)
    uf_plugin_add_to_eq_graph(uf, t, true);
    break;
  default:
    // All other is of uninterpreted sort, and we treat as variables
    break;
  }

  if (t_kind == UPDATE_TERM) {
    composite_term_t* t_desc = update_term_desc(terms, t);
    term_t r = app_term(terms, t, t_desc->arity - 2, t_desc->arg + 1);
    variable_db_get_variable(uf->ctx->var_db, r);
    term_t r_lemma = _o_yices_eq(r, t_desc->arg[t_desc->arity - 1]);
    //term_t r_lemma_args[] = {r, t_desc->arg[t_desc->arity - 1]};
    //variable_db_get_variable(uf->ctx->var_db, r_lemma);
    //eq_graph_add_ifun_term(&uf->eq_graph, r_lemma, EQ_TERM, 2, r_lemma_args);
    prop->definition_lemma(prop, r_lemma, t);
  }
}

static
bool uf_plugin_array_idx_lemma(uf_plugin_t* uf, trail_token_t* prop) {
  term_table_t* terms = uf->ctx->terms;
  uint32_t i, k;

  // array-idx lemma
  for (i = 0; i < uf->array_terms.size; ++i) {
    term_t arr = uf->array_terms.data[i];
    term_kind_t t_kind = term_kind(terms, arr);
    if (t_kind == UPDATE_TERM) {
      composite_term_t* t_desc = update_term_desc(terms, arr);
      term_t r = app_term(terms, arr, t_desc->arity - 2, t_desc->arg + 1);
      term_t v = t_desc->arg[t_desc->arity - 1];
      if (!eq_graph_term_has_value(&uf->eq_graph, r) ||
	  !eq_graph_term_has_value(&uf->eq_graph, v))
	continue;
      if (!eq_graph_are_equal(&uf->eq_graph, r, v)) {
	ivector_push(&uf->conflict, _o_yices_neq(r, v));

	prop->conflict(prop);
	(*uf->stats.conflicts) ++;
	//ivector_copy(&uf->tmp, &uf->conflict, uf->conflict.size);
	//uf_plugin_bump_terms_and_reset(uf, &uf->tmp);
	statistic_avg_add(uf->stats.avg_conflict_size, uf->conflict.size);

	if (ctx_trace_enabled(uf->ctx, "uf_plugin::array")) {
	  ctx_trace_printf(uf->ctx, ">1 Array conflict 1 BEGIN\n");
	  for (k = 0; k < uf->conflict.size; ++ k) {
	    ctx_trace_term(uf->ctx, uf->conflict.data[k]);
	  }
	  ctx_trace_printf(uf->ctx, ">1 Array conflict 1 END\n");
	}

	return false;
      }
    }
  }
  return true;
}

static
bool uf_plugin_array_weak_eq_i(uf_plugin_t* uf, term_t arr1, term_t arr2, term_t idx,
			       ivector_t* indices) {
  int_hset_t path_idx_set;
  init_int_hset(&path_idx_set, 0);

  fun_node_t* fn_arr1 = get_rep_i(uf_plugin_get_fun_node(uf, arr1), idx, &path_idx_set);
  fun_node_t* fn_arr2 = get_rep_i(uf_plugin_get_fun_node(uf, arr2), idx, &path_idx_set);
  assert(fn_arr1 != NULL);
  assert(fn_arr2 != NULL);

  bool res = false;
  uint32_t old_size;
  if (indices) {
    old_size = indices->size;
  }

  if (fn_arr1 == fn_arr2) {
    res = true;
    int_hset_close(&path_idx_set);
    uint32_t k;
    for (k = 0; k < path_idx_set.nelems; ++ k) {
      if (!eq_graph_term_has_value(&uf->eq_graph, path_idx_set.data[k])) {
	res = false;
	break;
      }

      if (indices) {
	ivector_push(indices, path_idx_set.data[k]);
      }
    }
  }

  if (!res && indices) {
    ivector_shrink(indices, old_size);
  }

  delete_int_hset(&path_idx_set);

  return res;
}

static
bool uf_plugin_array_weak_congruence_i(uf_plugin_t* uf, term_t arr1, term_t arr2,
				       term_t idx, ivector_t* cond) {
  assert(eq_graph_term_has_value(&uf->eq_graph, idx));

  ivector_t indices;
  uint32_t i, j, k;
  uint32_t cond_old_size;
  if (cond) {
    cond_old_size = cond->size;
  }

  init_ivector(&indices, 0);

  if (uf_plugin_array_weak_eq_i(uf, arr1, arr2, idx, &indices)) {
    for (k =0; k < indices.size; ++k) {
      if (eq_graph_are_equal(&uf->eq_graph, idx, indices.data[k]))
	return false;
    }
    for (k =0; k < indices.size; ++k) {
      ivector_push(cond, _o_yices_neq(idx, indices.data[k]));
    }
    return true;
  }

  bool res = false;
  term_table_t* terms = uf->ctx->terms;

  int_hset_t seen, seen2;

  init_int_hset(&seen, 0);
  init_int_hset(&seen2, 0);

  for (i = 0; !res && i < uf->select_terms.size; ++ i) {
    term_t t_i = uf->select_terms.data[i];

    if (int_hset_member(&seen, t_i))
      continue;
    int_hset_add(&seen, t_i);

    if (!eq_graph_term_has_value(&uf->eq_graph, t_i))
      continue;
    
    composite_term_t* e_i_desc = app_term_desc(terms, t_i);

    if (!eq_graph_term_has_value(&uf->eq_graph, e_i_desc->arg[1]) ||
	!eq_graph_are_equal(&uf->eq_graph, e_i_desc->arg[1], idx))
      continue;

    if (!uf_plugin_array_weak_eq_i(uf, arr1, e_i_desc->arg[0], idx, &indices))
      continue;
    
    int_hset_reset(&seen2);
    for (j = 0; !res && j < uf->select_terms.size; ++ j) {
      term_t t_j = uf->select_terms.data[j];
      if (t_i == t_j)
	continue;

      if (int_hset_member(&seen2, t_j))
	continue;
      int_hset_add(&seen2, t_j);

      if (!eq_graph_term_has_value(&uf->eq_graph, t_j) ||
	  !eq_graph_are_equal(&uf->eq_graph, t_i, t_j))
	continue;

      composite_term_t* e_j_desc = app_term_desc(terms, t_j);

      if (!eq_graph_term_has_value(&uf->eq_graph, e_j_desc->arg[1]) ||
	  !eq_graph_are_equal(&uf->eq_graph, e_j_desc->arg[1], idx))
	continue;

      if (!uf_plugin_array_weak_eq_i(uf, arr2, e_j_desc->arg[0], idx, &indices))
	continue;
      else {
	res = true;
	if (cond) {
	  // Conditions of arr1 weakly-eq-i to a and arr2 weakly-eq-i to b'
	  for (k = 0; k < indices.size; ++k) {
	    if (eq_graph_are_equal(&uf->eq_graph, indices.data[k], idx) ||
		eq_graph_are_equal(&uf->eq_graph, indices.data[k], e_i_desc->arg[1]) ||
		eq_graph_are_equal(&uf->eq_graph, indices.data[k], e_j_desc->arg[1])) {
	      res = false;
	      break;
	    }
	  }

	  if (res) {
	    for (k =0; k < indices.size; ++k) {
	      ivector_push(cond, _o_yices_neq(idx, indices.data[k]));
	    }
	    ivector_push(cond, _o_yices_eq(idx, e_i_desc->arg[1]));
	    ivector_push(cond, _o_yices_eq(t_i, t_j));
	    ivector_push(cond, _o_yices_eq(idx, e_j_desc->arg[1]));
	  }
	}
      }
    }
  }

  if (!res && cond) {
    ivector_shrink(cond, cond_old_size);
  } else {
    ivector_remove_duplicates(cond);
  }

  delete_int_hset(&seen2);
  delete_int_hset(&seen);

  return res;
}

static
bool uf_plugin_array_ext_lemma(uf_plugin_t* uf, trail_token_t* prop) {
  term_table_t* terms = uf->ctx->terms;
  uint32_t i, j, k;

  ivector_t cond;
  int_hset_t path_idx_set;
  int_hset_t seen, seen2;

  init_ivector(&cond, 0);
  init_int_hset(&path_idx_set, 0);
  init_int_hset(&seen, 0);
  init_int_hset(&seen2, 0);

  for (i = 0; i < uf->array_terms.size; ++i) {
    term_t arr1 = uf->array_terms.data[i];
    term_t arr1_rep = eq_graph_term_get_rep(&uf->eq_graph, arr1);
    type_t arr1_type = term_type(terms, arr1);
    if (!eq_graph_term_has_value(&uf->eq_graph, arr1) ||
	!eq_graph_term_has_value(&uf->eq_graph, arr1_rep))
      continue;

    for (j = i + 1; j < uf->array_terms.size; ++j) {
      term_t arr2 = uf->array_terms.data[j];
      term_t arr2_rep = eq_graph_term_get_rep(&uf->eq_graph, arr2);
      type_t arr2_type = term_type(terms, arr2);
      if (arr1 == arr2 || arr1_type != arr2_type ||
	  !eq_graph_term_has_value(&uf->eq_graph, arr2) ||
	  !eq_graph_term_has_value(&uf->eq_graph, arr2_rep))
	continue;

      if (eq_graph_are_equal(&uf->eq_graph, arr1, arr2))
	continue;

      int_hset_reset(&path_idx_set);
      fun_node_t* fn_arr1 = get_rep(uf_plugin_get_fun_node(uf, arr1),
				    &path_idx_set);
      fun_node_t* fn_arr2 = get_rep(uf_plugin_get_fun_node(uf, arr2),
				    &path_idx_set);

      if (fn_arr1 == fn_arr2) {
	int_hset_close(&path_idx_set);
	bool ok = true;
	for (k = 0; k < path_idx_set.nelems; ++ k) {
	  if (!eq_graph_term_has_value(&uf->eq_graph, path_idx_set.data[k])) {
	    ok = false;
	    break;
	  }
	}
	for (k = 0; ok && k < path_idx_set.nelems; ++ k) {
	  if (!uf_plugin_array_weak_congruence_i(uf, arr1, arr2,
						 path_idx_set.data[k], &cond)) {
	    ok = false;
	    break;
	  }
	}

	if (ok) {
	  // [NOTE] we don't need Cond(P) -- condition on the path
	  if (arr1 != arr1_rep) {
	    ctx_trace_term(uf->ctx, arr1);
	    ctx_trace_term(uf->ctx, arr1_rep);
	    //ivector_push(&uf->conflict, _o_yices_eq(arr1, arr1_rep));
	  }
	  if (arr2 != arr2_rep) {
	    ctx_trace_term(uf->ctx, arr2);
	    ctx_trace_term(uf->ctx, arr2_rep);
	    //ivector_push(&uf->conflict, _o_yices_eq(arr2, arr2_rep));
	  }
	  for (k = 0; k < cond.size; ++k) {
	    ivector_push(&uf->conflict, cond.data[k]);
	  }
	  ivector_push(&uf->conflict, _o_yices_neq(arr1, arr2));

	  prop->conflict(prop);
	  (*uf->stats.conflicts) ++;
	  //ivector_copy(&uf->tmp, &uf->conflict, uf->conflict.size);
	  //uf_plugin_bump_terms_and_reset(uf, &uf->tmp);
	  statistic_avg_add(uf->stats.avg_conflict_size, uf->conflict.size);

	  if (ctx_trace_enabled(uf->ctx, "uf_plugin::array")) {
	    ctx_trace_printf(uf->ctx, ">2 Array conflict BEGIN 2\n");
	    for (k = 0; k < uf->conflict.size; ++ k) {
	      ctx_trace_term(uf->ctx, uf->conflict.data[k]);
	    }
	    ctx_trace_printf(uf->ctx, ">2 Array conflict END 2\n");
	  }

	  goto done;
	}
      }
    }
  }

 done:
  delete_ivector(&cond);
  delete_int_hset(&path_idx_set);
  delete_int_hset(&seen2);
  delete_int_hset(&seen);

  return (uf->conflict.size == 0);
}

static
bool uf_plugin_array_ext_diff_lemma(uf_plugin_t* uf, trail_token_t* prop) {
  term_table_t* terms = uf->ctx->terms;
  uint32_t i, j, k;

  // array-ext lemma
  for (i = 0; i < uf->array_terms.size; ++i) {
    term_t arr1 = uf->array_terms.data[i];
    if (!eq_graph_term_has_value(&uf->eq_graph, arr1))
      continue;

    type_t arr1_type = term_type(terms, arr1);
    //type_t idx1_type = function_type_domain(uf->ctx->types, arr1_type, 0);
    term_t diff_fun;
    int_hmap_pair_t *diff = int_hmap_find(&uf->type_to_diff, arr1_type);
    if (diff != NULL) {
      diff_fun = diff->val;
    } else {
      assert(false);
    }

    for (j = i + 1; j < uf->array_terms.size; ++j) {
      term_t arr2 = uf->array_terms.data[j];
      if (!eq_graph_term_has_value(&uf->eq_graph, arr2))
	continue;

      type_t arr2_type = term_type(terms, arr2);
      if (arr1 == arr2 || arr1_type != arr2_type)
	continue;

      term_t args[2];
      if (arr1 < arr2) {
	args[0] = arr1;
	args[1] = arr2;
      } else {
	args[0] = arr2;
	args[1] = arr1;
      }
      term_t diff_term = app_term(terms, diff_fun, 2, args);
      term_t select_arg[] = {diff_term};
      term_t diff_select1 = app_term(terms, arr1, 1, select_arg);
      term_t diff_select2 = app_term(terms, arr2, 1, select_arg);
      if (!eq_graph_term_has_value(&uf->eq_graph, diff_term) ||
	  !eq_graph_term_has_value(&uf->eq_graph, diff_select1) ||
	  !eq_graph_term_has_value(&uf->eq_graph, diff_select2))
	continue;

      if (!eq_graph_are_equal(&uf->eq_graph, arr1, arr2) &&
	  eq_graph_are_equal(&uf->eq_graph, diff_select1, diff_select2)) {
      
	ivector_push(&uf->conflict, _o_yices_neq(arr1, arr2));
	ivector_push(&uf->conflict, _o_yices_eq(diff_select1, diff_select2));

	prop->conflict(prop);
	(*uf->stats.conflicts) ++;
	//ivector_copy(&uf->tmp, &uf->conflict, uf->conflict.size);
	//uf_plugin_bump_terms_and_reset(uf, &uf->tmp);
	statistic_avg_add(uf->stats.avg_conflict_size, uf->conflict.size);

	if (ctx_trace_enabled(uf->ctx, "uf_plugin::array")) {
	  ctx_trace_printf(uf->ctx, ">2 Array conflict 2 BEGIN\n");
	  for (k = 0; k < uf->conflict.size; ++ k) {
	    ctx_trace_term(uf->ctx, uf->conflict.data[k]);
	  }
	  ctx_trace_printf(uf->ctx, ">2 Array conflict 2 END\n");
	}

	return false;
      }
    }
  }

  return true;
}

static
bool uf_plugin_array_read_over_write_lemma(uf_plugin_t* uf, trail_token_t* prop) {
  term_table_t* terms = uf->ctx->terms;
  uint32_t i, j;//, k;

  // clear the fun node map
  // we start from a fresh weak equivalence graph
  clear_fun_node_map(&uf->fun_node_map);

  int_hset_t seen;
  init_int_hset(&seen, 0);
  // build the graph
  for (i = 0; i < uf->array_terms.size; ++ i) {
    term_t t = uf->array_terms.data[i];
    if (int_hset_member(&seen, t))
      continue;

    int_hset_add(&seen, t);
     
    term_kind_t t_kind = term_kind(terms, t);
    assert(is_function_term(terms, t));
    assert(t_kind == UNINTERPRETED_TERM || t_kind == UPDATE_TERM);

    fun_node_t *b = uf_plugin_get_fun_node(uf, t);
    if (t_kind == UPDATE_TERM) {
      composite_term_t* t_desc = update_term_desc(terms, t);
      fun_node_t *a = uf_plugin_get_fun_node(uf, t_desc->arg[0]);
      term_t ai = t_desc->arg[1];
      add_store(a, b, ai);
    }
  }

  int_hset_t seen2;
  int_hset_t path_idx_set;
  init_int_hset(&seen2, 0);
  init_int_hset(&path_idx_set, 0);
  int_hset_reset(&seen);

  // generalized read-over-write lemma
  for (i = 0; i < uf->select_terms.size; ++ i) {
    term_t t_i = uf->select_terms.data[i];

    if (int_hset_member(&seen, t_i))
      continue;
    int_hset_add(&seen, t_i);

    if (!eq_graph_term_has_value(&uf->eq_graph, t_i))
      continue;
    
    composite_term_t* e_i_desc = app_term_desc(terms, t_i);

    if (!eq_graph_term_has_value(&uf->eq_graph, e_i_desc->arg[1]))
      continue;

    int_hset_reset(&seen2);
    for (j = 0; j < uf->select_terms.size; ++ j) {
      term_t t_j = uf->select_terms.data[j];
      if (t_i == t_j)
	continue;

      if (int_hset_member(&seen2, t_j))
	continue;
      int_hset_add(&seen2, t_j);

      if (!eq_graph_term_has_value(&uf->eq_graph, t_j))
	continue;

      composite_term_t* e_j_desc = app_term_desc(terms, t_j);

      if (!eq_graph_term_has_value(&uf->eq_graph, e_j_desc->arg[1]))
	continue;
      
      if (!eq_graph_are_equal(&uf->eq_graph, e_i_desc->arg[1], e_j_desc->arg[1]) ||
	  eq_graph_are_equal(&uf->eq_graph, t_i, t_j))
	continue;

      int_hset_reset(&path_idx_set);
      fun_node_t* fn_i = get_rep_i(uf_plugin_get_fun_node(uf, e_i_desc->arg[0]),
				   e_i_desc->arg[1], &path_idx_set);
      fun_node_t* fn_j = get_rep_i(uf_plugin_get_fun_node(uf, e_j_desc->arg[0]),
				   e_i_desc->arg[1], &path_idx_set);
      assert(fn_i != NULL);
      assert(fn_j != NULL);

      if (fn_i == fn_j) {
	// found conflict
	assert(uf->conflict.size == 0);
	if (e_i_desc->arg[1] != e_j_desc->arg[1])
	  ivector_push(&uf->conflict, _o_yices_eq(e_i_desc->arg[1], e_j_desc->arg[1]));
	ivector_push(&uf->conflict, _o_yices_neq(t_i, t_j));
	
	int_hset_close(&path_idx_set);
	bool ok = true;
	uint32_t k;
	for (k = 0; k < path_idx_set.nelems; ++ k) {
	  if (path_idx_set.data[k] != e_i_desc->arg[1] &&
	      path_idx_set.data[k] != e_j_desc->arg[1]) {
	    if (!eq_graph_term_has_value(&uf->eq_graph, path_idx_set.data[k]) ||
		eq_graph_are_equal(&uf->eq_graph,
				   e_i_desc->arg[1], path_idx_set.data[k])) {
	      ivector_reset(&uf->conflict);
	      ok = false;
	      break;
	    }
	    
	    ivector_push(&uf->conflict, _o_yices_neq(e_i_desc->arg[1], path_idx_set.data[k]));
	  } else {
	    ivector_reset(&uf->conflict);
	    ok = false;
	    break;
	  }
	}

	if (!ok)
	  ivector_reset(&uf->conflict);

	if (uf->conflict.size > 0) {
	  // Report conflict
	  prop->conflict(prop);
	  (*uf->stats.conflicts) ++;
	  //ivector_copy(&uf->tmp, &uf->conflict, uf->conflict.size);
	  //uf_plugin_bump_terms_and_reset(uf, &uf->tmp);
	  statistic_avg_add(uf->stats.avg_conflict_size, uf->conflict.size);

	  if (ctx_trace_enabled(uf->ctx, "uf_plugin::array")) {
	    ctx_trace_printf(uf->ctx, ">3 Array conflict BEGIN 3\n");
	    for (k = 0; k < uf->conflict.size; ++ k) {
	      ctx_trace_term(uf->ctx, uf->conflict.data[k]);
	    }
	    ctx_trace_printf(uf->ctx, ">3 Array conflict END 3\n");
	  }

	  goto done;
	}
      }
    }
  }

 done:
  delete_int_hset(&path_idx_set);
  delete_int_hset(&seen2);
  delete_int_hset(&seen);

  return !(uf->conflict.size > 0);
}

static
void uf_plugin_array_propagations(uf_plugin_t* uf, trail_token_t* prop) {

  if (!uf_plugin_array_idx_lemma(uf, prop))
    return;

  if (!uf_plugin_array_read_over_write_lemma(uf, prop))
    return;

  uf_plugin_array_ext_lemma(uf, prop);
}

static
void uf_plugin_propagate(plugin_t* plugin, trail_token_t* prop) {

  uf_plugin_t* uf = (uf_plugin_t*) plugin;

  if (ctx_trace_enabled(uf->ctx, "uf_plugin")) {
    ctx_trace_printf(uf->ctx, "uf_plugin_propagate()\n");
  }

  // If we're not watching anything, we just ignore
  if (eq_graph_term_size(&uf->eq_graph) == 0) {
    return;
  }

  // Propagate known terms
  eq_graph_propagate_trail(&uf->eq_graph);
  uf_plugin_process_eq_graph_propagations(uf, prop);

  // Check for conflicts
  if (uf->eq_graph.in_conflict) {
    // Report conflict
    prop->conflict(prop);
    (*uf->stats.conflicts) ++;
    // Construct the conflict
    eq_graph_get_conflict(&uf->eq_graph, &uf->conflict, NULL, &uf->tmp);
    uf_plugin_bump_terms_and_reset(uf, &uf->tmp);
    statistic_avg_add(uf->stats.avg_conflict_size, uf->conflict.size);
    return;
  }

  if (uf->array_terms.size > 0) {
    uf_plugin_array_propagations(uf, prop);
  }
}

static
void uf_plugin_push(plugin_t* plugin) {
  uf_plugin_t* uf = (uf_plugin_t*) plugin;

  // Push the int variable values
  scope_holder_push(&uf->scope,
		    &uf->eq_graph_addition_trail.size,
		    &uf->array_terms.size,
		    &uf->eq_graph_array_nodes.size,
		    &uf->select_terms.size,
		    &uf->eq_graph_select_nodes.size,
		    NULL);

  eq_graph_push(&uf->eq_graph);
}

static
void uf_plugin_pop(plugin_t* plugin) {
  uf_plugin_t* uf = (uf_plugin_t*) plugin;

  uint32_t old_eq_graph_addition_trail_size;
  uint32_t t1, t2, t3, t4;

  // Pop the int variable values
  scope_holder_pop(&uf->scope,
		   &old_eq_graph_addition_trail_size,
		   &t1, &t2,
		   &t3, &t4,
		   NULL);

  ivector_shrink(&uf->array_terms, t1);
  ivector_shrink(&uf->eq_graph_array_nodes, t2);
  ivector_shrink(&uf->select_terms, t3);
  ivector_shrink(&uf->eq_graph_select_nodes, t4);

  eq_graph_pop(&uf->eq_graph);

  // Re-add all the terms to eq graph
  uint32_t i;
  for (i = old_eq_graph_addition_trail_size; i < uf->eq_graph_addition_trail.size; ++ i) {
    term_t t = uf->eq_graph_addition_trail.data[i];
    uf_plugin_add_to_eq_graph(uf, t, false);
  }
  // We've already processed all the propagations, so we just reset it
  eq_graph_get_propagated_terms(&uf->eq_graph, NULL);

  // Clear the conflict
  ivector_reset(&uf->conflict);
}

bool value_cmp(void* data, void* v1_void, void* v2_void) {

  const mcsat_value_t* v1 = (mcsat_value_t*) v1_void;
  const mcsat_value_t* v2 = (mcsat_value_t*) v2_void;

  assert(v1->type == VALUE_RATIONAL);
  assert(v2->type == VALUE_RATIONAL);

  return q_cmp(&v1->q, &v2->q) < 0;
}

static
void uf_plugin_decide(plugin_t* plugin, variable_t x, trail_token_t* decide, bool must) {
  uf_plugin_t* uf = (uf_plugin_t*) plugin;

  if (ctx_trace_enabled(uf->ctx, "uf_plugin")) {
    ctx_trace_printf(uf->ctx, "uf_plugin_decide: ");
    ctx_trace_term(uf->ctx, variable_db_get_term(uf->ctx->var_db, x));
  }

  assert(eq_graph_is_trail_propagated(&uf->eq_graph));

  // Get the cached value
  const mcsat_value_t* x_cached_value = NULL;
  if (trail_has_cached_value(uf->ctx->trail, x)) {
    x_cached_value = trail_get_cached_value(uf->ctx->trail, x);
  }

  // Pick a value not in the forbidden set
  term_t x_term = variable_db_get_term(uf->ctx->var_db, x);
  pvector_t forbidden;
  init_pvector(&forbidden, 0);
  bool cache_ok = eq_graph_get_forbidden(&uf->eq_graph, x_term, &forbidden, x_cached_value);
  if (ctx_trace_enabled(uf->ctx, "uf_plugin::decide")) {
    ctx_trace_printf(uf->ctx, "picking !=");
    uint32_t i;
    for (i = 0; i < forbidden.size; ++ i) {
      const mcsat_value_t* v = forbidden.data[i];
      ctx_trace_printf(uf->ctx, " ");
      mcsat_value_print(v, ctx_trace_out(uf->ctx));
    }
    ctx_trace_printf(uf->ctx, "\n");
  }

  term_table_t *terms = uf->ctx->terms;
  type_t x_type = term_type(terms, x_term);
  int32_t picked_value = 0;
  if (!cache_ok) {
    // Pick smallest value not in forbidden list
    ptr_array_sort2(forbidden.data, forbidden.size, NULL, value_cmp);
    uint32_t i;
    // function types have different value picking strategy
    if (term_type_kind(terms, x_term) != FUNCTION_TYPE) {
      for (i = 0; i < forbidden.size; ++ i) {
        const mcsat_value_t* v = forbidden.data[i];
        assert(v->type == VALUE_RATIONAL);
        int32_t v_int = 0;
        bool ok = q_get32((rational_t*)&v->q, &v_int);
        (void) ok;
        assert(ok);
        if (picked_value < v_int) {
          // found a gap
          break;
        } else {
          picked_value = v_int + 1;
        }
      }
      // DECIDE_FUNCTION_VALUE_START is the starting point for function values
      assert(picked_value < DECIDE_FUNCTION_VALUE_START);
    } else {
      if (forbidden.size > 0) {
        uint32_t max_forbidden_val = 0;
        const mcsat_value_t* v = forbidden.data[forbidden.size - 1];
        assert(v->type == VALUE_RATIONAL);
        bool ok = q_get32((rational_t*)&v->q, &max_forbidden_val);
        (void) ok;
        assert(ok);
        picked_value = max_forbidden_val + 1;
      }
      if (picked_value < DECIDE_FUNCTION_VALUE_START) {
        // starting point for function values
        picked_value = DECIDE_FUNCTION_VALUE_START;
      }

      while (true) {
	ptr_hmap_pair_t *picked_val_type = ptr_hmap_find(&uf->fun_val_type_map, picked_value);
	// if not in the map, pick it and safe in the map
	if (picked_val_type == NULL) {
	  picked_val_type = ptr_hmap_get(&uf->fun_val_type_map, picked_value);
	  picked_val_type->val = x_type;
	  break;
	}
	// if in the map and the type agrees then pick the value
	if (picked_val_type->val == x_type) {
	  break;
	}
	// picked value not good, increment and check in the loop
	picked_value += 1;
      }
    }
  } else {
    assert(x_cached_value->type == VALUE_RATIONAL);
    bool ok = q_get32((rational_t*)&x_cached_value->q, &picked_value);
    (void) ok;
    assert(ok);
  }

  if (ctx_trace_enabled(uf->ctx, "uf_plugin::decide")) {
    ctx_trace_printf(uf->ctx, "picked %"PRIi32"\n", picked_value);
  }

  // Remove temp
  delete_pvector(&forbidden);

  // Make the yices rational
  rational_t q;
  q_init(&q);
  q_set32(&q, picked_value);

  // Make the mcsat value
  mcsat_value_t value;
  mcsat_value_construct_rational(&value, &q);

  // Set the value
  decide->add(decide, x, &value);

  // Remove temps
  mcsat_value_destruct(&value);
  q_clear(&q);
}

static
void uf_plugin_gc_mark(plugin_t* plugin, gc_info_t* gc_vars) {
  uf_plugin_t* uf = (uf_plugin_t*) plugin;

  // Mark all asserted stuff, and all the children of marked stuff
  eq_graph_gc_mark(&uf->eq_graph, gc_vars, EQ_GRAPH_MARK_ALL);
}

static
void uf_plugin_gc_sweep(plugin_t* plugin, const gc_info_t* gc_vars) {
  // Should be nothing!
}

static
void uf_plugin_get_conflict(plugin_t* plugin, ivector_t* conflict) {
  uf_plugin_t* uf = (uf_plugin_t*) plugin;
  ivector_swap(conflict, &uf->conflict);
  ivector_reset(&uf->conflict);
}

static
term_t uf_plugin_explain_propagation(plugin_t* plugin, variable_t var, ivector_t* reasons) {
  uf_plugin_t* uf = (uf_plugin_t*) plugin;

  term_t var_term = variable_db_get_term(uf->ctx->var_db, var);

  if (ctx_trace_enabled(uf->ctx, "uf_plugin")) {
    ctx_trace_printf(uf->ctx, "uf_plugin_explain_propagation():\n");
    ctx_trace_term(uf->ctx, var_term);
    ctx_trace_printf(uf->ctx, "var = %"PRIu32"\n", var);
  }

  term_t subst = eq_graph_explain_term_propagation(&uf->eq_graph, var_term, reasons, NULL, &uf->tmp);
  uf_plugin_bump_terms_and_reset(uf, &uf->tmp);
  statistic_avg_add(uf->stats.avg_explanation_size, reasons->size);
  return subst;
}

static
bool uf_plugin_explain_evaluation(plugin_t* plugin, term_t t, int_mset_t* vars, mcsat_value_t* value) {
  uf_plugin_t* uf = (uf_plugin_t*) plugin;

  if (ctx_trace_enabled(uf->ctx, "uf_plugin")) {
    ctx_trace_printf(uf->ctx, "uf_plugin_explain_evaluation():\n");
    ctx_trace_term(uf->ctx, t);
  }

  term_table_t* terms = uf->ctx->terms;
  variable_db_t* var_db = uf->ctx->var_db;
  const mcsat_trail_t* trail = uf->ctx->trail;

  // Get all the variables and make sure they are all assigned.
  term_kind_t t_kind = term_kind(terms, t);
  if (t_kind == EQ_TERM) {
    composite_term_t* eq_desc = eq_term_desc(terms, t);
    term_t lhs_term = eq_desc->arg[0];
    term_t rhs_term = eq_desc->arg[1];
    variable_t lhs_var = variable_db_get_variable_if_exists(var_db, lhs_term);
    variable_t rhs_var = variable_db_get_variable_if_exists(var_db, rhs_term);

    // Add to variables
    if (lhs_var != variable_null) {
      int_mset_add(vars, lhs_var);
    }
    if (rhs_var != variable_null) {
      int_mset_add(vars, rhs_var);
    }

    // Check if both are assigned
    if (lhs_var == variable_null) {
      return false;
    }
    if (rhs_var == variable_null) {
      return false;
    }
    if (!trail_has_value(trail, lhs_var)) {
      return false;
    }
    if (!trail_has_value(trail, rhs_var)) {
      return false;
    }

    const mcsat_value_t* lhs_value = trail_get_value(trail, lhs_var);
    const mcsat_value_t* rhs_value = trail_get_value(trail, rhs_var);
    bool lhs_eq_rhs = mcsat_value_eq(lhs_value, rhs_value);
    bool negated = is_neg_term(t);
    if ((negated && (value->b != lhs_eq_rhs)) ||
        (!negated && (value->b == lhs_eq_rhs))) {
      return true;
    }

  }

  // Default: return false for cases like f(x) -> false, this is done in the
  // core
  return false;
}

static
void uf_plugin_set_exception_handler(plugin_t* plugin, jmp_buf* handler) {
  uf_plugin_t* uf = (uf_plugin_t*) plugin;
  uf->exception = handler;
}

typedef struct {
  term_table_t* terms;
  variable_db_t* var_db;
} model_sort_data_t;


// Compare two terms by function application: group same functions together
static
bool uf_plugin_build_model_compare(void *data, term_t t1, term_t t2) {
  model_sort_data_t* ctx = (model_sort_data_t*) data;

  int32_t t1_app = term_kind(ctx->terms, t1);
  int32_t t2_app = term_kind(ctx->terms, t2);

  if (t1_app != t2_app) {
    return t1_app < t2_app;
  }

  if (t1_app == APP_TERM) {
    t1_app = app_term_desc(ctx->terms, t1)->arg[0];
    t2_app = app_term_desc(ctx->terms, t2)->arg[0];
    if (t1_app != t2_app) {
      return t1_app < t2_app;
    }
  }
  return t1 < t2;
}

static inline
type_t get_function_application_type(term_table_t* terms, term_kind_t app_kind, term_t f) {

  type_table_t* types = terms->types;
  type_t reals = real_type(types);
  type_t ints = int_type(types);

  switch (app_kind) {
  case UPDATE_TERM:
  case APP_TERM:
    return term_type(terms, f);
  case ARITH_RDIV:
    return function_type(types, reals, 1, &reals);
  case ARITH_IDIV:
  case ARITH_MOD:
    return function_type(types, ints, 1, &ints);
  default:
    assert(false);
  }

  return NULL_TYPE;
}

static inline
value_t uf_plugin_get_term_value(uf_plugin_t* uf, value_table_t* vtbl, term_t t) {
  type_t t_type = term_type(uf->ctx->terms, t);
  variable_t t_var = variable_db_get_variable_if_exists(uf->ctx->var_db, t);
  if (t_var != variable_null) {
    const mcsat_value_t* t_value = trail_get_value(uf->ctx->trail, t_var);
    return mcsat_value_to_value(t_value, uf->ctx->types, t_type, vtbl);
  } else {
    assert(false);
    return null_value;
  }
}

static inline
value_t vtbl_mk_default(type_table_t* types, value_table_t *vtbl, type_t tau) {
  type_kind_t tau_kind = type_kind(types, tau);
  switch(tau_kind) {
  case BOOL_TYPE:
    return vtbl_mk_false(vtbl);
    break;
  case REAL_TYPE:
  case INT_TYPE:
    return vtbl_mk_int32(vtbl, 0);
    break;
  case BITVECTOR_TYPE:
    return vtbl_mk_bv_zero(vtbl, bv_type_size(types, tau));
    break;
  case UNINTERPRETED_TYPE:
    return vtbl_mk_const(vtbl, tau, 0, "");
    break;
  default:
    assert(false);
  }

  return null_value;
}

static
void uf_plugin_build_model(plugin_t* plugin, model_t* model) {
  uf_plugin_t* uf = (uf_plugin_t*) plugin;

  term_table_t* terms = uf->ctx->terms;
  value_table_t* vtbl = &model->vtbl;
  variable_db_t* var_db = uf->ctx->var_db;
  const mcsat_trail_t* trail = uf->ctx->trail;

  // Data for sorting
  model_sort_data_t sort_ctx;
  sort_ctx.terms = terms;
  sort_ctx.var_db = var_db;

  // Sort the terms from the equality graph by function used: we get a list of function
  // applications where we can easily collect them by linear scan
  ivector_t app_terms;
  init_ivector(&app_terms, uf->eq_graph_addition_trail.size);
  ivector_copy(&app_terms, uf->eq_graph_addition_trail.data, uf->eq_graph_addition_trail.size);
  int_array_sort2(app_terms.data, app_terms.size, &sort_ctx, uf_plugin_build_model_compare);

  // Mappings that we collect for a single function
  ivector_t mappings;
  init_ivector(&mappings, 0);

  // Temp for arguments of a one concrete mapping
  ivector_t arguments;
  init_ivector(&arguments, 0);

  // Got through all the representatives that have a set value and
  // - while same function, collect the concrete mappings
  // - if different function, construct the function and add to model
  uint32_t i;
  term_t app_f = NULL_TERM, prev_app_f = NULL_TERM;  // Current and previous function symbol
  term_t app_term, prev_app_term = NULL_TERM; // Current and previous function application term
  term_kind_t app_kind = UNUSED_TERM, prev_app_kind = UNUSED_TERM; // Kind of the current and previous function
  bool app_construct = true; // Whether to construct it
  for (i = 0; i < app_terms.size; ++ i) {

    // Current representative application
    app_term = app_terms.data[i];

    // Only need to do functions and uninterpreted
    app_kind = term_kind(terms, app_term);
    switch (app_kind) {
    case APP_TERM:
    case ARITH_RDIV:
    case ARITH_IDIV:
    case ARITH_MOD:
      app_construct = true;
      break;
    default:
      app_construct = false;
      continue;
    }

    composite_term_t* app_comp = composite_term_desc(terms, app_term);

    if (ctx_trace_enabled(uf->ctx, "uf_plugin::model")) {
      ctx_trace_printf(uf->ctx, "processing app rep:");
      ctx_trace_term(uf->ctx, app_term);
    }

    if (app_kind == APP_TERM) {
      app_f = app_comp->arg[0];
    } else {
      app_f = NULL_TERM;
      // Division only if division by 0
      assert(app_comp->arity == 2);
      term_t divisor_term = app_comp->arg[1];
      variable_t divisor_var = variable_db_get_variable(var_db, divisor_term);
      assert(trail_has_value(trail, divisor_var));
      const mcsat_value_t* divisor_value = trail_get_value(trail, divisor_var);
      if (!mcsat_value_is_zero(divisor_value)) {
        continue;
      }
    }

    // If we changed the function, construct the previous one
    if (prev_app_term != NULL_TERM) {
      if (app_f != prev_app_f || app_kind != prev_app_kind) {
        type_t tau = get_function_application_type(terms, prev_app_kind, prev_app_f);
        type_t range_tau = function_type_range(terms->types, tau);
        value_t f_value = vtbl_mk_function(vtbl, tau, mappings.size, mappings.data, vtbl_mk_default(terms->types, vtbl, range_tau));
        switch (prev_app_kind) {
        case ARITH_RDIV:
          vtbl_set_zero_rdiv(vtbl, f_value);
          break;
        case ARITH_IDIV:
          vtbl_set_zero_idiv(vtbl, f_value);
          break;
        case ARITH_MOD:
          vtbl_set_zero_mod(vtbl, f_value);
          break;
        case APP_TERM:
          model_map_term(model, prev_app_f, f_value);
          break;
        default:
          assert(false);
        }
        // Reset the mapping
        ivector_reset(&mappings);
      }
    }

    // Next concrete mapping f : (x1, x2, ..., xn) -> v
    // a) Get the v value
    value_t v = uf_plugin_get_term_value(uf, vtbl, app_term);
    // b) Get the argument values
    uint32_t arg_i;
    uint32_t arg_start = app_kind == APP_TERM ? 1 : 0;
    uint32_t arg_end = app_kind == APP_TERM ? app_comp->arity : app_comp->arity - 1;
    ivector_reset(&arguments);
    for (arg_i = arg_start; arg_i < arg_end; ++ arg_i) {
      term_t arg_term = app_comp->arg[arg_i];
      value_t arg_v = uf_plugin_get_term_value(uf, vtbl, arg_term);
      ivector_push(&arguments, arg_v);
    }
    // c) Construct the concrete mapping, and save in the list for f
    value_t map_value = vtbl_mk_map(vtbl, arguments.size, arguments.data, v);
    ivector_push(&mappings, map_value);

    // Remember the previous one
    prev_app_f = app_f;
    prev_app_term = app_term;
    prev_app_kind = app_kind;
  }

  // Since we make functions when we see a new one, we also construct the last function
  if (app_terms.size > 0 && mappings.size > 0 && app_construct) {
    type_t tau = get_function_application_type(terms, app_kind, app_f);
    type_t range_tau = function_type_range(terms->types, tau);
    value_t f_value = vtbl_mk_function(vtbl, tau, mappings.size, mappings.data, vtbl_mk_default(terms->types, vtbl, range_tau));
    switch (app_kind) {
    case ARITH_RDIV:
      vtbl_set_zero_rdiv(vtbl, f_value);
      break;
    case ARITH_IDIV:
      vtbl_set_zero_idiv(vtbl, f_value);
      break;
    case ARITH_MOD:
      vtbl_set_zero_mod(vtbl, f_value);
      break;
    case APP_TERM:
      model_map_term(model, prev_app_f, f_value);
      break;
    default:
      assert(false);
    }
  }

  // Remove temps
  delete_ivector(&arguments);
  delete_ivector(&mappings);
  delete_ivector(&app_terms);
}

plugin_t* uf_plugin_allocator(void) {
  uf_plugin_t* plugin = safe_malloc(sizeof(uf_plugin_t));
  plugin_construct((plugin_t*) plugin);
  plugin->plugin_interface.construct             = uf_plugin_construct;
  plugin->plugin_interface.destruct              = uf_plugin_destruct;
  plugin->plugin_interface.new_term_notify       = uf_plugin_new_term_notify;
  plugin->plugin_interface.new_lemma_notify      = 0;
  plugin->plugin_interface.event_notify          = 0;
  plugin->plugin_interface.propagate             = uf_plugin_propagate;
  plugin->plugin_interface.decide                = uf_plugin_decide;
  plugin->plugin_interface.decide_assignment     = NULL;
  plugin->plugin_interface.get_conflict          = uf_plugin_get_conflict;
  plugin->plugin_interface.explain_propagation   = uf_plugin_explain_propagation;
  plugin->plugin_interface.explain_evaluation    = uf_plugin_explain_evaluation;
  plugin->plugin_interface.push                  = uf_plugin_push;
  plugin->plugin_interface.pop                   = uf_plugin_pop;
  plugin->plugin_interface.build_model           = uf_plugin_build_model;
  plugin->plugin_interface.gc_mark               = uf_plugin_gc_mark;
  plugin->plugin_interface.gc_sweep              = uf_plugin_gc_sweep;
  plugin->plugin_interface.set_exception_handler = uf_plugin_set_exception_handler;

  return (plugin_t*) plugin;
}<|MERGE_RESOLUTION|>--- conflicted
+++ resolved
@@ -39,11 +39,9 @@
 #include "terms/terms.h"
 #include "inttypes.h"
 
-<<<<<<< HEAD
 #include "api/yices_api_lock_free.h"
-=======
+
 #define DECIDE_FUNCTION_VALUE_START UINT32_MAX/64
->>>>>>> 571e703e
 
 typedef struct {
 
@@ -68,7 +66,6 @@
   /** Stuff added to eq_graph */
   ivector_t eq_graph_addition_trail;
 
-<<<<<<< HEAD
   /** Array terms */
   ivector_t array_terms;
 
@@ -89,10 +86,9 @@
 
   /** Map: terms to fun_nodes */
   ptr_hmap_t fun_node_map;
-=======
-  /** Function alues to types map */
+
+  /** Function Values to types map */
   ptr_hmap_t fun_val_type_map;
->>>>>>> 571e703e
 
   /** Tmp vector */
   int_mset_t tmp;
@@ -329,13 +325,8 @@
       if (t_var != variable_null) {
         // Only set values of uninterpreted and boolean type
         type_kind_t t_type_kind = term_type_kind(uf->ctx->terms, t);
-<<<<<<< HEAD
         if (t_type_kind == UNINTERPRETED_TYPE ||
 	    t_type_kind == FUNCTION_TYPE ||
-=======
-        if (t_type_kind == FUNCTION_TYPE ||
-	    t_type_kind == UNINTERPRETED_TYPE ||
->>>>>>> 571e703e
 	    t_type_kind == BOOL_TYPE) {
           const mcsat_value_t* v = eq_graph_get_propagated_term_value(&uf->eq_graph, t);
           if (!trail_has_value(uf->ctx->trail, t_var)) {
@@ -450,18 +441,15 @@
   switch (t_kind) {
   case APP_TERM:
     t_desc = app_term_desc(terms, t);
-<<<<<<< HEAD
     eq_node = eq_graph_add_ufun_term(&uf->eq_graph, t, t_desc->arg[0], t_desc->arity - 1, t_desc->arg + 1);
     // check if the app term is an array select
-    if ((is_function_term(terms, t_desc->arg[0]) &&
-	 term_kind(terms, t_desc->arg[0]) == UNINTERPRETED_TERM &&
-	 !int_hset_member(&uf->diff_funs, t_desc->arg[0])) ||
-	term_kind(terms, t_desc->arg[0]) == UPDATE_TERM) {
+    //if ((is_function_term(terms, t_desc->arg[0]) &&
+    //	 term_kind(terms, t_desc->arg[0]) == UNINTERPRETED_TERM &&
+    //	 !int_hset_member(&uf->diff_funs, t_desc->arg[0])) ||
+    //	term_kind(terms, t_desc->arg[0]) == UPDATE_TERM) {
       ivector_push(&uf->select_terms, t);
       ivector_push(&uf->eq_graph_select_nodes, eq_node);
-    } else {
-      children_start = 1;
-    }
+      //}
     break;
   case UPDATE_TERM:
     //uf_plugin_add_diff_terms_vars(uf, t);
@@ -477,10 +465,8 @@
 
     ivector_push(&uf->array_terms, t);
     ivector_push(&uf->eq_graph_array_nodes, eq_node);
-=======
     eq_graph_add_ufun_term(&uf->eq_graph, t, t_desc->arg[0], t_desc->arity - 1, t_desc->arg + 1);
     //children_start = 1;
->>>>>>> 571e703e
     break;
   case ARITH_RDIV:
     t_desc = arith_rdiv_term_desc(terms, t);
