--- conflicted
+++ resolved
@@ -1904,7 +1904,7 @@
         }
       }
     }
-    
+
     // Use the queue
     while (!var_queue_is_empty(&mcsat->var_queue) && var == variable_null) {
       // Get the next variable from the queue
@@ -2026,7 +2026,6 @@
   uint32_t restart_resource;
   luby_t luby;
 
-<<<<<<< HEAD
   // Make sure we have variables for all the assumptions
   uint32_t i;
   for (i = 0; i < n_assumptions; ++ i) {
@@ -2036,9 +2035,9 @@
 
   // Initialize assumption count
   mcsat->assumption_i = 0;
-=======
+
+  // Start the search
   mcsat->status = STATUS_SEARCHING;
->>>>>>> 0ad9432f
 
   // If we're already unsat, just return
   if (!trail_is_consistent(mcsat->trail)) {
@@ -2104,7 +2103,6 @@
         trail_add_decision(mcsat->trail, x, &x_mcsat_value, MCSAT_MAX_PLUGINS);
         assumption_decided = true;
       } else {
-<<<<<<< HEAD
         // Already assigned, check if same
         const mcsat_value_t* x_current_value = trail_get_value(mcsat->trail, x);
         if (!mcsat_value_eq(&x_mcsat_value, x_current_value)) {
@@ -2125,7 +2123,6 @@
           mcsat->status = STATUS_SAT;
           return;
         }
-=======
         mcsat->status = STATUS_SAT;
 
         if (trace_enabled(mcsat->ctx->trace, "mcsat::model::check")) {
@@ -2151,7 +2148,6 @@
         }
 
         return;
->>>>>>> 0ad9432f
       }
     }
 
