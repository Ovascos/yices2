--- conflicted
+++ resolved
@@ -635,14 +635,11 @@
 
 static inline
 void mcsat_add_top_decision(mcsat_solver_t* mcsat, variable_t x) {
-<<<<<<< HEAD
   for (int i = 0; i < mcsat->top_decision_vars.size; ++i) {
     if (mcsat->top_decision_vars.data[i] == x) {
       return;
     }
   }
-=======
->>>>>>> dbd7e5ff
   ivector_push(&mcsat->top_decision_vars, x);
 }
 
@@ -712,7 +709,6 @@
   mctx = (mcsat_plugin_context_t*) self;
   mcsat_add_decision_hint(mctx->mcsat, x);
 }
-<<<<<<< HEAD
 
 /*
  * Provide hint to the trail cache.
@@ -729,8 +725,6 @@
     mcsat_model_set_value(&mctx->mcsat->trail->model, x, val);
   }
 }
-=======
->>>>>>> dbd7e5ff
 
 static
 void mcsat_plugin_context_decision_calls(plugin_context_t* self, type_kind_t type) {
@@ -763,10 +757,7 @@
   ctx->ctx.cmp_variables = mcsat_plugin_context_cmp_variables;
   ctx->ctx.request_top_decision = mcsat_plugin_context_request_top_decision;
   ctx->ctx.hint_next_decision = mcsat_plugin_context_hint_next_decision;
-<<<<<<< HEAD
   ctx->ctx.hint_value = mcsat_plugin_context_hint_value;
-=======
->>>>>>> dbd7e5ff
   ctx->mcsat = mcsat;
   ctx->plugin_name = plugin_name;
 }
@@ -2443,7 +2434,6 @@
   variable_t var;
   bool aux_choice; // indicates that var was not taken from the queue
   bool force_decision = false;
-<<<<<<< HEAD
   double rand_freq = mcsat->heuristic_params.random_decision_freq;
 
   while (true) {
@@ -2452,13 +2442,6 @@
 
     // Use the top variables first
     for (uint32_t i = 0; i < mcsat->top_decision_vars.size; ++i) {
-=======
-  while (true) {
-    var = variable_null;
-
-    // Us the top variables first
-    for (i = 0; i < mcsat->top_decision_vars.size; ++i) {
->>>>>>> dbd7e5ff
       var = mcsat->top_decision_vars.data[i];
       assert(var != variable_null);
       if (!trail_has_value(mcsat->trail, var)) {
@@ -2468,9 +2451,6 @@
       var = variable_null;
     }
 
-<<<<<<< HEAD
-    // If there is a fixed order that was passed in, try that
-=======
     // then try the variables a plugin requested
     if (var == variable_null) {
       while (!int_queue_is_empty(&mcsat->hinted_decision_vars)) {
@@ -2484,8 +2464,7 @@
       }
     }
 
-    // If there is an order that was passed in, try that
->>>>>>> dbd7e5ff
+    // If there is a fixed order that was passed in, try that
     if (var == variable_null) {
       const ivector_t* order = &mcsat->ctx->mcsat_var_order;
       if (order->size > 0) {
@@ -2510,7 +2489,6 @@
       }
     }
 
-<<<<<<< HEAD
     // try the variables a plugin requested
     if (var == variable_null) {
       while (!int_queue_is_empty(&mcsat->hinted_decision_vars)) {
@@ -2525,21 +2503,11 @@
 
     // Random decision
     if (var == variable_null && rand_freq > 0.0) {
-=======
-    // Random decision:
-    if (var == variable_null && mcsat->heuristic_params.random_decision_freq > 0.0) {
->>>>>>> dbd7e5ff
       double* seed = &mcsat->heuristic_params.random_decision_seed;
       if (drand(seed) < rand_freq && !var_queue_is_empty(&mcsat->var_queue)) {
         var = var_queue_random(&mcsat->var_queue, seed);
         if (trail_has_value(mcsat->trail, var)) {
           var = variable_null;
-<<<<<<< HEAD
-=======
-        } else {
-          // fprintf(stderr, "random\n");
-          var_queue_remove(&mcsat->var_queue, var);
->>>>>>> dbd7e5ff
         }
       }
     }
@@ -2868,11 +2836,6 @@
       break;
     }
 
-<<<<<<< HEAD
-=======
-    // remove all the hints
-    int_queue_reset(&mcsat->hinted_decision_vars);
->>>>>>> dbd7e5ff
     // update the variable selection heuristic
     var_queue_decay_activities(&mcsat->var_queue);
   }
