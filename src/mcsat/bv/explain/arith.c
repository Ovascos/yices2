--- conflicted
+++ resolved
@@ -1233,14 +1233,7 @@
         bvconstant_normalize(&lo_proj);
         bvconstant_normalize(&hi_proj);
         interval_t hole_complement; // at the smaller bitwidth
-<<<<<<< HEAD
-        interval_construct(lctx, &hi_proj, &lo_proj, hi_proj_term, lo_proj_term, NULL_TERM, &hole_complement);
-=======
-        interval_construct(exp, &hi_proj, &lo_proj,
-                           term_extract(tm, hi_term, 0, next_bitwidth),
-                           term_extract(tm, lo_term, 0, next_bitwidth),
-                           NULL_TERM, &hole_complement);
->>>>>>> efc157a2
+        interval_construct(exp, &hi_proj, &lo_proj, hi_proj_term, lo_proj_term, NULL_TERM, &hole_complement);
         if (ctx_trace_enabled(ctx, "mcsat::bv::arith")) {
           FILE* out = ctx_trace_out(ctx);
           fprintf(out, " < ");
@@ -1263,13 +1256,9 @@
           bvconst_print(out, smaller_values.data, smaller_values.bitsize);
           fprintf(out, "\nHole is at least as big as the domain of the next bitwidth, we recursively call cover on that whole domain.\n");
         }
-        cover(lctx, &rec_output, bitwidths-1, &intervals[1], &numbers[1], NULL,
+        cover(exp, &rec_output, bitwidths-1, &intervals[1], &numbers[1], NULL,
               (substitution != NULL && rec_substitution == NULL_TERM) ? &rec_substitution : NULL);
         hole_used = false;
-<<<<<<< HEAD
-=======
-        cover(exp, &rec_output, bitwidths-1, &intervals[1], &numbers[1], NULL);
->>>>>>> efc157a2
       }
 
       // Now we analyse what the recursive call returned to us
@@ -1404,19 +1393,7 @@
   term_table_t* terms        = ctx->terms;
   const mcsat_trail_t* trail = ctx->trail;
   term_manager_t* tm         = ctx->tm;
-<<<<<<< HEAD
-  term_t var_term  = variable_db_get_term(ctx->var_db, var);
-  uint32_t bitsize = term_bitsize(terms, var_term);
-
-  // We initialise the local context
-  bv_arith_ctx_t lctx;
-  lctx.exp = exp;
-  init_bvconstant(&lctx.zero);
-  bvconstant_set_all_zero(&lctx.zero, bitsize);
-  lctx.zero_term = mk_bv_constant(tm, &lctx.zero);
-=======
   assert(exp->csttrail.conflict_var == conflict_var); 
->>>>>>> efc157a2
 
   // Each constraint from reasons_in will be translated into 1 forbidden interval
   // We keep them in an array of the same size as reasons_in
@@ -1558,13 +1535,8 @@
 
   ivector_t cover_output; // where the call to cover should place literals
   init_ivector(&cover_output, 0);
-<<<<<<< HEAD
-  cover(&lctx, &cover_output, bitwidths-1, bitwidth_intervals, bitwidth_numbers, NULL, substitution);
+  cover(exp, &cover_output, bitwidths-1, bitwidth_intervals, bitwidth_numbers, NULL, substitution);
   ivector_add(reasons_out, cover_output.data, cover_output.size);
-=======
-  cover(exp, &cover_output, bitwidths-1, bitwidth_intervals, bitwidth_numbers, NULL);
-  ivector_add(conflict, cover_output.data, cover_output.size);
->>>>>>> efc157a2
   delete_ivector(&cover_output);
   
   // Now we destruct all intervals
@@ -1572,13 +1544,7 @@
     bv_arith_interval_destruct(intervals[i]);
   }
 
-<<<<<<< HEAD
-  delete_bvconstant(&lctx.zero);
-
   if (ctx_trace_enabled(ctx, "mcsat::bv::arith")) {
-=======
-  if (ctx_trace_enabled(ctx, "mcsat::bv::conflict")) {
->>>>>>> efc157a2
     FILE* out = ctx_trace_out(ctx);
     fprintf(out, "Returned reasons are:\n");
     for (uint32_t i = 0; i < reasons_out->size; i++) {
